/***************************************************************************
 *   Copyright (C) 2010 by Antonio Borneo <borneo.antonio@gmail.com>       *
 *   Modified by Megan Wachs <megan@sifive.com> from the original stmsmi.c *
 *                                                                         *
 *   This program is free software; you can redistribute it and/or modify  *
 *   it under the terms of the GNU General Public License as published by  *
 *   the Free Software Foundation; either version 2 of the License, or     *
 *   (at your option) any later version.                                   *
 *                                                                         *
 *   This program is distributed in the hope that it will be useful,       *
 *   but WITHOUT ANY WARRANTY; without even the implied warranty of        *
 *   MERCHANTABILITY or FITNESS FOR A PARTICULAR PURPOSE.  See the         *
 *   GNU General Public License for more details.                          *
 *                                                                         *
 *   You should have received a copy of the GNU General Public License     *
 *   along with this program.  If not, see <http://www.gnu.org/licenses/>. *
 ***************************************************************************/

/* The Freedom E SPI controller is a SPI bus controller
 * specifically designed for SPI Flash Memories on Freedom E platforms.
 *
 * Two working modes are available:
 * - SW mode: the SPI is controlled by SW. Any custom commands can be sent
 *   on the bus. Writes are only possible in this mode.
 * - HW mode: Memory content is directly
 *   accessible in CPU memory space. CPU can read and execute memory content.
 */

/* ATTENTION:
 * To have flash memory mapped in CPU memory space, the controller
 * must have "HW mode" enabled.
 * 1) The command "reset init" has to initialize the controller and put
 *    it in HW mode (this is actually the default out of reset for Freedom E systems).
 * 2) every command in this file have to return to prompt in HW mode. */

#ifdef HAVE_CONFIG_H
#include "config.h"
#endif

#include "imp.h"
#include "spi.h"
#include <jtag/jtag.h>
#include <helper/time_support.h>
#include <target/algorithm.h>
#include "target/riscv/riscv.h"

/* Register offsets */

#define FESPI_REG_SCKDIV          0x00
#define FESPI_REG_SCKMODE         0x04
#define FESPI_REG_CSID            0x10
#define FESPI_REG_CSDEF           0x14
#define FESPI_REG_CSMODE          0x18

#define FESPI_REG_DCSSCK          0x28
#define FESPI_REG_DSCKCS          0x2a
#define FESPI_REG_DINTERCS        0x2c
#define FESPI_REG_DINTERXFR       0x2e

#define FESPI_REG_FMT             0x40
#define FESPI_REG_TXFIFO          0x48
#define FESPI_REG_RXFIFO          0x4c
#define FESPI_REG_TXCTRL          0x50
#define FESPI_REG_RXCTRL          0x54

#define FESPI_REG_FCTRL           0x60
#define FESPI_REG_FFMT            0x64

#define FESPI_REG_IE              0x70
#define FESPI_REG_IP              0x74

/* Fields */

#define FESPI_SCK_POL             0x1
#define FESPI_SCK_PHA             0x2

#define FESPI_FMT_PROTO(x)        ((x) & 0x3)
#define FESPI_FMT_ENDIAN(x)       (((x) & 0x1) << 2)
#define FESPI_FMT_DIR(x)          (((x) & 0x1) << 3)
#define FESPI_FMT_LEN(x)          (((x) & 0xf) << 16)

/* TXCTRL register */
#define FESPI_TXWM(x)             ((x) & 0xffff)
/* RXCTRL register */
#define FESPI_RXWM(x)             ((x) & 0xffff)

#define FESPI_IP_TXWM             0x1
#define FESPI_IP_RXWM             0x2

#define FESPI_FCTRL_EN            0x1

#define FESPI_INSN_CMD_EN         0x1
#define FESPI_INSN_ADDR_LEN(x)    (((x) & 0x7) << 1)
#define FESPI_INSN_PAD_CNT(x)     (((x) & 0xf) << 4)
#define FESPI_INSN_CMD_PROTO(x)   (((x) & 0x3) << 8)
#define FESPI_INSN_ADDR_PROTO(x)  (((x) & 0x3) << 10)
#define FESPI_INSN_DATA_PROTO(x)  (((x) & 0x3) << 12)
#define FESPI_INSN_CMD_CODE(x)    (((x) & 0xff) << 16)
#define FESPI_INSN_PAD_CODE(x)    (((x) & 0xff) << 24)

/* Values */

#define FESPI_CSMODE_AUTO         0
#define FESPI_CSMODE_HOLD         2
#define FESPI_CSMODE_OFF          3

#define FESPI_DIR_RX              0
#define FESPI_DIR_TX              1

#define FESPI_PROTO_S             0
#define FESPI_PROTO_D             1
#define FESPI_PROTO_Q             2

#define FESPI_ENDIAN_MSB          0
#define FESPI_ENDIAN_LSB          1


/* Timeout in ms */
#define FESPI_CMD_TIMEOUT   (100)
#define FESPI_PROBE_TIMEOUT (100)
#define FESPI_MAX_TIMEOUT  (3000)


struct fespi_flash_bank {
	bool probed;
	target_addr_t ctrl_base;
	const struct flash_device *dev;
};

struct fespi_target {
	char *name;
	uint32_t tap_idcode;
	uint32_t ctrl_base;
};

/* TODO !!! What is the right naming convention here? */
static const struct fespi_target target_devices[] = {
	/* name,   tap_idcode, ctrl_base */
	{ "Freedom E310-G000 SPI Flash", 0x10e31913, 0x10014000 },
	{ "Freedom E310-G002 SPI Flash", 0x20000913, 0x10014000 },
	{ NULL, 0, 0 }
};

FLASH_BANK_COMMAND_HANDLER(fespi_flash_bank_command)
{
	struct fespi_flash_bank *fespi_info;

	LOG_DEBUG("%s", __func__);

	if (CMD_ARGC < 6)
		return ERROR_COMMAND_SYNTAX_ERROR;

	fespi_info = malloc(sizeof(struct fespi_flash_bank));
	if (!fespi_info) {
		LOG_ERROR("not enough memory");
		return ERROR_FAIL;
	}

	bank->driver_priv = fespi_info;
	fespi_info->probed = false;
	fespi_info->ctrl_base = 0;
	if (CMD_ARGC >= 7) {
		COMMAND_PARSE_ADDRESS(CMD_ARGV[6], fespi_info->ctrl_base);
		LOG_DEBUG("ASSUMING FESPI device at ctrl_base = " TARGET_ADDR_FMT,
				fespi_info->ctrl_base);
	}

	return ERROR_OK;
}

static int fespi_read_reg(struct flash_bank *bank, uint32_t *value, target_addr_t address)
{
	struct target *target = bank->target;
	struct fespi_flash_bank *fespi_info = bank->driver_priv;

	int result = target_read_u32(target, fespi_info->ctrl_base + address, value);
	if (result != ERROR_OK) {
		LOG_ERROR("fespi_read_reg() error at " TARGET_ADDR_FMT,
				fespi_info->ctrl_base + address);
		return result;
	}
	return ERROR_OK;
}

static int fespi_write_reg(struct flash_bank *bank, target_addr_t address, uint32_t value)
{
	struct target *target = bank->target;
	struct fespi_flash_bank *fespi_info = bank->driver_priv;

	int result = target_write_u32(target, fespi_info->ctrl_base + address, value);
	if (result != ERROR_OK) {
		LOG_ERROR("fespi_write_reg() error writing 0x%" PRIx32 " to " TARGET_ADDR_FMT,
				value, fespi_info->ctrl_base + address);
		return result;
	}
	return ERROR_OK;
}

static int fespi_disable_hw_mode(struct flash_bank *bank)
{
	uint32_t fctrl;
	if (fespi_read_reg(bank, &fctrl, FESPI_REG_FCTRL) != ERROR_OK)
		return ERROR_FAIL;
	return fespi_write_reg(bank, FESPI_REG_FCTRL, fctrl & ~FESPI_FCTRL_EN);
}

static int fespi_enable_hw_mode(struct flash_bank *bank)
{
	uint32_t fctrl;
	if (fespi_read_reg(bank, &fctrl, FESPI_REG_FCTRL) != ERROR_OK)
		return ERROR_FAIL;
	return fespi_write_reg(bank, FESPI_REG_FCTRL, fctrl | FESPI_FCTRL_EN);
}

static int fespi_set_dir(struct flash_bank *bank, bool dir)
{
	uint32_t fmt;
	if (fespi_read_reg(bank, &fmt, FESPI_REG_FMT) != ERROR_OK)
		return ERROR_FAIL;

	return fespi_write_reg(bank, FESPI_REG_FMT,
			(fmt & ~(FESPI_FMT_DIR(0xFFFFFFFF))) | FESPI_FMT_DIR(dir));
}

static int fespi_txwm_wait(struct flash_bank *bank)
{
	int64_t start = timeval_ms();

	while (1) {
		uint32_t ip;
		if (fespi_read_reg(bank, &ip, FESPI_REG_IP) != ERROR_OK)
			return ERROR_FAIL;
		if (ip & FESPI_IP_TXWM)
			break;
		int64_t now = timeval_ms();
		if (now - start > 1000) {
			LOG_ERROR("ip.txwm didn't get set.");
			return ERROR_TARGET_TIMEOUT;
		}
	}

	return ERROR_OK;
}

static int fespi_tx(struct flash_bank *bank, uint8_t in)
{
	int64_t start = timeval_ms();

	while (1) {
		uint32_t txfifo;
		if (fespi_read_reg(bank, &txfifo, FESPI_REG_TXFIFO) != ERROR_OK)
			return ERROR_FAIL;
		if (!(txfifo >> 31))
			break;
		int64_t now = timeval_ms();
		if (now - start > 1000) {
			LOG_ERROR("txfifo stayed negative.");
			return ERROR_TARGET_TIMEOUT;
		}
	}

	return fespi_write_reg(bank, FESPI_REG_TXFIFO, in);
}

static int fespi_rx(struct flash_bank *bank, uint8_t *out)
{
	int64_t start = timeval_ms();
	uint32_t value;

	while (1) {
		if (fespi_read_reg(bank, &value, FESPI_REG_RXFIFO) != ERROR_OK)
			return ERROR_FAIL;
		if (!(value >> 31))
			break;
		int64_t now = timeval_ms();
		if (now - start > 1000) {
			LOG_ERROR("rxfifo didn't go positive (value=0x%" PRIx32 ").", value);
			return ERROR_TARGET_TIMEOUT;
		}
	}

	if (out)
		*out = value & 0xff;

	return ERROR_OK;
}

/* TODO!!! Why don't we need to call this after writing? */
static int fespi_wip(struct flash_bank *bank, int timeout)
{
	int64_t endtime;

	fespi_set_dir(bank, FESPI_DIR_RX);

	if (fespi_write_reg(bank, FESPI_REG_CSMODE, FESPI_CSMODE_HOLD) != ERROR_OK)
		return ERROR_FAIL;
	endtime = timeval_ms() + timeout;

	fespi_tx(bank, SPIFLASH_READ_STATUS);
	if (fespi_rx(bank, NULL) != ERROR_OK)
		return ERROR_FAIL;

	do {
		alive_sleep(1);

		fespi_tx(bank, 0);
		uint8_t rx;
		if (fespi_rx(bank, &rx) != ERROR_OK)
			return ERROR_FAIL;
		if ((rx & SPIFLASH_BSY_BIT) == 0) {
			if (fespi_write_reg(bank, FESPI_REG_CSMODE, FESPI_CSMODE_AUTO) != ERROR_OK)
				return ERROR_FAIL;
			fespi_set_dir(bank, FESPI_DIR_TX);
			return ERROR_OK;
		}
	} while (timeval_ms() < endtime);

	LOG_ERROR("timeout");
	return ERROR_FAIL;
}

static int fespi_erase_sector(struct flash_bank *bank, int sector)
{
	struct fespi_flash_bank *fespi_info = bank->driver_priv;
	int retval;

	retval = fespi_tx(bank, SPIFLASH_WRITE_ENABLE);
	if (retval != ERROR_OK)
		return retval;
	retval = fespi_txwm_wait(bank);
	if (retval != ERROR_OK)
		return retval;

	if (fespi_write_reg(bank, FESPI_REG_CSMODE, FESPI_CSMODE_HOLD) != ERROR_OK)
		return ERROR_FAIL;
	retval = fespi_tx(bank, fespi_info->dev->erase_cmd);
	if (retval != ERROR_OK)
		return retval;
	sector = bank->sectors[sector].offset;
	if (bank->size > 0x1000000) {
		retval = fespi_tx(bank, sector >> 24);
		if (retval != ERROR_OK)
			return retval;
	}
	retval = fespi_tx(bank, sector >> 16);
	if (retval != ERROR_OK)
		return retval;
	retval = fespi_tx(bank, sector >> 8);
	if (retval != ERROR_OK)
		return retval;
	retval = fespi_tx(bank, sector);
	if (retval != ERROR_OK)
		return retval;
	retval = fespi_txwm_wait(bank);
	if (retval != ERROR_OK)
		return retval;
	if (fespi_write_reg(bank, FESPI_REG_CSMODE, FESPI_CSMODE_AUTO) != ERROR_OK)
		return ERROR_FAIL;

	retval = fespi_wip(bank, FESPI_MAX_TIMEOUT);
	if (retval != ERROR_OK)
		return retval;

	return ERROR_OK;
}

static int fespi_erase(struct flash_bank *bank, unsigned int first,
		unsigned int last)
{
	struct target *target = bank->target;
	struct fespi_flash_bank *fespi_info = bank->driver_priv;
	int retval = ERROR_OK;

	LOG_DEBUG("%s: from sector %u to sector %u", __func__, first, last);

	if (target->state != TARGET_HALTED) {
		LOG_ERROR("Target not halted");
		return ERROR_TARGET_NOT_HALTED;
	}

	if ((last < first) || (last >= bank->num_sectors)) {
		LOG_ERROR("Flash sector invalid");
		return ERROR_FLASH_SECTOR_INVALID;
	}

	if (!(fespi_info->probed)) {
		LOG_ERROR("Flash bank not probed");
		return ERROR_FLASH_BANK_NOT_PROBED;
	}

	for (unsigned int sector = first; sector <= last; sector++) {
		if (bank->sectors[sector].is_protected) {
			LOG_ERROR("Flash sector %u protected", sector);
			return ERROR_FAIL;
		}
	}

	if (fespi_info->dev->erase_cmd == 0x00)
		return ERROR_FLASH_OPER_UNSUPPORTED;

	if (fespi_write_reg(bank, FESPI_REG_TXCTRL, FESPI_TXWM(1)) != ERROR_OK)
		return ERROR_FAIL;
	retval = fespi_txwm_wait(bank);
	if (retval != ERROR_OK) {
		LOG_ERROR("WM Didn't go high before attempting.");
		return retval;
	}

	/* Disable Hardware accesses*/
	if (fespi_disable_hw_mode(bank) != ERROR_OK)
		return ERROR_FAIL;

	/* poll WIP */
	retval = fespi_wip(bank, FESPI_PROBE_TIMEOUT);
	if (retval != ERROR_OK)
		goto done;

	for (unsigned int sector = first; sector <= last; sector++) {
		retval = fespi_erase_sector(bank, sector);
		if (retval != ERROR_OK)
			goto done;
		keep_alive();
	}

	/* Switch to HW mode before return to prompt */
done:
	if (fespi_enable_hw_mode(bank) != ERROR_OK)
		return ERROR_FAIL;
	return retval;
}

static int fespi_protect(struct flash_bank *bank, int set,
		unsigned int first, unsigned int last)
{
	for (unsigned int sector = first; sector <= last; sector++)
		bank->sectors[sector].is_protected = set;
	return ERROR_OK;
}

static int slow_fespi_write_buffer(struct flash_bank *bank,
		const uint8_t *buffer, uint32_t offset, uint32_t len)
{
	struct fespi_flash_bank *fespi_info = bank->driver_priv;
	uint32_t ii;

	/* TODO!!! assert that len < page size */

	if (fespi_tx(bank, SPIFLASH_WRITE_ENABLE) != ERROR_OK)
		return ERROR_FAIL;
	if (fespi_txwm_wait(bank) != ERROR_OK)
		return ERROR_FAIL;

	if (fespi_write_reg(bank, FESPI_REG_CSMODE, FESPI_CSMODE_HOLD) != ERROR_OK)
		return ERROR_FAIL;

	if (fespi_tx(bank, fespi_info->dev->pprog_cmd) != ERROR_OK)
		return ERROR_FAIL;

	if (bank->size > 0x1000000 && fespi_tx(bank, offset >> 24) != ERROR_OK)
		return ERROR_FAIL;
	if (fespi_tx(bank, offset >> 16) != ERROR_OK)
		return ERROR_FAIL;
	if (fespi_tx(bank, offset >> 8) != ERROR_OK)
		return ERROR_FAIL;
	if (fespi_tx(bank, offset) != ERROR_OK)
		return ERROR_FAIL;

	for (ii = 0; ii < len; ii++) {
		if (fespi_tx(bank, buffer[ii]) != ERROR_OK)
			return ERROR_FAIL;
	}

	if (fespi_txwm_wait(bank) != ERROR_OK)
		return ERROR_FAIL;

	if (fespi_write_reg(bank, FESPI_REG_CSMODE, FESPI_CSMODE_AUTO) != ERROR_OK)
		return ERROR_FAIL;

	keep_alive();

	return ERROR_OK;
}

static const uint8_t riscv32_bin[] = {
#include "../../../contrib/loaders/flash/fespi/riscv32_fespi.inc"
};

static const uint8_t riscv64_bin[] = {
#include "../../../contrib/loaders/flash/fespi/riscv64_fespi.inc"
};

static int fespi_write(struct flash_bank *bank, const uint8_t *buffer,
		uint32_t offset, uint32_t count)
{
	struct target *target = bank->target;
	struct fespi_flash_bank *fespi_info = bank->driver_priv;
	uint32_t cur_count, page_size;
	int retval = ERROR_OK;

	LOG_DEBUG("bank->size=0x%x offset=0x%08" PRIx32 " count=0x%08" PRIx32,
			bank->size, offset, count);

	if (target->state != TARGET_HALTED) {
		LOG_ERROR("Target not halted");
		return ERROR_TARGET_NOT_HALTED;
	}

	if (offset + count > fespi_info->dev->size_in_bytes) {
		LOG_WARNING("Write past end of flash. Extra data discarded.");
		count = fespi_info->dev->size_in_bytes - offset;
	}

	/* Check sector protection */
	for (unsigned int sector = 0; sector < bank->num_sectors; sector++) {
		/* Start offset in or before this sector? */
		/* End offset in or behind this sector? */
		if ((offset <
					(bank->sectors[sector].offset + bank->sectors[sector].size))
				&& ((offset + count - 1) >= bank->sectors[sector].offset)
				&& bank->sectors[sector].is_protected) {
			LOG_ERROR("Flash sector %u protected", sector);
			return ERROR_FAIL;
		}
	}

<<<<<<< HEAD
	int xlen = riscv_xlen(target);
=======
	unsigned int xlen = riscv_xlen(target);
>>>>>>> d27d66bc
	struct working_area *algorithm_wa = NULL;
	struct working_area *data_wa = NULL;
	const uint8_t *bin;
	size_t bin_size;
	if (xlen == 32) {
		bin = riscv32_bin;
		bin_size = sizeof(riscv32_bin);
	} else {
		bin = riscv64_bin;
		bin_size = sizeof(riscv64_bin);
	}

	unsigned data_wa_size = 0;
	if (target_alloc_working_area(target, bin_size, &algorithm_wa) == ERROR_OK) {
		retval = target_write_buffer(target, algorithm_wa->address,
				bin_size, bin);
		if (retval != ERROR_OK) {
			LOG_ERROR("Failed to write code to " TARGET_ADDR_FMT ": %d",
					algorithm_wa->address, retval);
			target_free_working_area(target, algorithm_wa);
			algorithm_wa = NULL;

		} else {
<<<<<<< HEAD
			data_wa_size = MIN(target->working_area_size - algorithm_wa->size, count);
			while (1) {
				if (data_wa_size < 128) {
					LOG_WARNING("Couldn't allocate data working area.");
					target_free_working_area(target, algorithm_wa);
					algorithm_wa = NULL;
				}
				if (target_alloc_working_area_try(target, data_wa_size, &data_wa) ==
						ERROR_OK) {
					break;
				}

				data_wa_size = data_wa_size * 3 / 4;
=======
			data_wa_size = MIN(target_get_working_area_avail(target), count);
			if (data_wa_size < 128) {
				LOG_WARNING("Couldn't allocate data working area.");
				target_free_working_area(target, algorithm_wa);
				algorithm_wa = NULL;
			} else if (target_alloc_working_area(target, data_wa_size, &data_wa) != ERROR_OK) {
				target_free_working_area(target, algorithm_wa);
				algorithm_wa = NULL;
>>>>>>> d27d66bc
			}
		}
	} else {
		LOG_WARNING("Couldn't allocate %zd-byte working area.", bin_size);
		algorithm_wa = NULL;
	}

	/* If no valid page_size, use reasonable default. */
	page_size = fespi_info->dev->pagesize ?
		fespi_info->dev->pagesize : SPIFLASH_DEF_PAGESIZE;

	if (algorithm_wa) {
		struct reg_param reg_params[6];
		init_reg_param(&reg_params[0], "a0", xlen, PARAM_IN_OUT);
		init_reg_param(&reg_params[1], "a1", xlen, PARAM_OUT);
		init_reg_param(&reg_params[2], "a2", xlen, PARAM_OUT);
		init_reg_param(&reg_params[3], "a3", xlen, PARAM_OUT);
		init_reg_param(&reg_params[4], "a4", xlen, PARAM_OUT);
		init_reg_param(&reg_params[5], "a5", xlen, PARAM_OUT);

		while (count > 0) {
			cur_count = MIN(count, data_wa_size);
			buf_set_u64(reg_params[0].value, 0, xlen, fespi_info->ctrl_base);
			buf_set_u64(reg_params[1].value, 0, xlen, page_size);
			buf_set_u64(reg_params[2].value, 0, xlen, data_wa->address);
			buf_set_u64(reg_params[3].value, 0, xlen, offset);
			buf_set_u64(reg_params[4].value, 0, xlen, cur_count);
			buf_set_u64(reg_params[5].value, 0, xlen,
					fespi_info->dev->pprog_cmd | (bank->size > 0x1000000 ? 0x100 : 0));

			retval = target_write_buffer(target, data_wa->address, cur_count,
					buffer);
			if (retval != ERROR_OK) {
				LOG_DEBUG("Failed to write %d bytes to " TARGET_ADDR_FMT ": %d",
						cur_count, data_wa->address, retval);
				goto err;
			}

			LOG_DEBUG("write(ctrl_base=0x%" TARGET_PRIxADDR ", page_size=0x%x, "
					"address=0x%" TARGET_PRIxADDR ", offset=0x%" PRIx32
					", count=0x%" PRIx32 "), buffer=%02x %02x %02x %02x %02x %02x ..." PRIx32,
					fespi_info->ctrl_base, page_size, data_wa->address, offset, cur_count,
					buffer[0], buffer[1], buffer[2], buffer[3], buffer[4], buffer[5]);
			retval = target_run_algorithm(target, 0, NULL,
					ARRAY_SIZE(reg_params), reg_params,
					algorithm_wa->address, 0, cur_count * 2, NULL);
			if (retval != ERROR_OK) {
				LOG_ERROR("Failed to execute algorithm at " TARGET_ADDR_FMT ": %d",
						algorithm_wa->address, retval);
				goto err;
			}

<<<<<<< HEAD
			int algorithm_result = buf_get_u64(reg_params[0].value, 0, xlen);
			if (algorithm_result != 0) {
				LOG_ERROR("Algorithm returned error %d", algorithm_result);
=======
			uint64_t algorithm_result = buf_get_u64(reg_params[0].value, 0, xlen);
			if (algorithm_result != 0) {
				LOG_ERROR("Algorithm returned error %" PRId64, algorithm_result);
>>>>>>> d27d66bc
				retval = ERROR_FAIL;
				goto err;
			}

			buffer += cur_count;
			offset += cur_count;
			count -= cur_count;
		}

		target_free_working_area(target, data_wa);
		target_free_working_area(target, algorithm_wa);

	} else {
		fespi_txwm_wait(bank);

		/* Disable Hardware accesses*/
		if (fespi_disable_hw_mode(bank) != ERROR_OK)
			return ERROR_FAIL;

		/* poll WIP */
		retval = fespi_wip(bank, FESPI_PROBE_TIMEOUT);
		if (retval != ERROR_OK)
			goto err;

		uint32_t page_offset = offset % page_size;
		/* central part, aligned words */
		while (count > 0) {
			/* clip block at page boundary */
			if (page_offset + count > page_size)
				cur_count = page_size - page_offset;
			else
				cur_count = count;
<<<<<<< HEAD

			retval = slow_fespi_write_buffer(bank, buffer, offset, cur_count);
			if (retval != ERROR_OK)
				goto err;

			page_offset = 0;
			buffer += cur_count;
			offset += cur_count;
			count -= cur_count;
		}

		/* Switch to HW mode before return to prompt */
		if (fespi_enable_hw_mode(bank) != ERROR_OK)
			return ERROR_FAIL;
	}

	return ERROR_OK;
=======

			retval = slow_fespi_write_buffer(bank, buffer, offset, cur_count);
			if (retval != ERROR_OK)
				goto err;
>>>>>>> d27d66bc

			page_offset = 0;
			buffer += cur_count;
			offset += cur_count;
			count -= cur_count;
		}

		/* Switch to HW mode before return to prompt */
		if (fespi_enable_hw_mode(bank) != ERROR_OK)
			return ERROR_FAIL;
	}

<<<<<<< HEAD
=======
	return ERROR_OK;

err:
	target_free_working_area(target, data_wa);
	target_free_working_area(target, algorithm_wa);

>>>>>>> d27d66bc
	/* Switch to HW mode before return to prompt */
	if (fespi_enable_hw_mode(bank) != ERROR_OK)
		return ERROR_FAIL;

	return retval;
}

/* Return ID of flash device */
/* On exit, SW mode is kept */
static int fespi_read_flash_id(struct flash_bank *bank, uint32_t *id)
{
	struct target *target = bank->target;
	int retval;

	if (target->state != TARGET_HALTED) {
		LOG_ERROR("Target not halted");
		return ERROR_TARGET_NOT_HALTED;
	}

	fespi_txwm_wait(bank);

	/* poll WIP */
	retval = fespi_wip(bank, FESPI_PROBE_TIMEOUT);
	if (retval != ERROR_OK)
		return retval;

	fespi_set_dir(bank, FESPI_DIR_RX);

	/* Send SPI command "read ID" */
	if (fespi_write_reg(bank, FESPI_REG_CSMODE, FESPI_CSMODE_HOLD) != ERROR_OK)
		return ERROR_FAIL;

	fespi_tx(bank, SPIFLASH_READ_ID);
	/* Send dummy bytes to actually read the ID.*/
	fespi_tx(bank, 0);
	fespi_tx(bank, 0);
	fespi_tx(bank, 0);

	/* read ID from Receive Register */
	*id = 0;
	if (fespi_rx(bank, NULL) != ERROR_OK)
		return ERROR_FAIL;
	uint8_t rx;
	if (fespi_rx(bank, &rx) != ERROR_OK)
		return ERROR_FAIL;
	*id = rx;
	if (fespi_rx(bank, &rx) != ERROR_OK)
		return ERROR_FAIL;
	*id |= (rx << 8);
	if (fespi_rx(bank, &rx) != ERROR_OK)
		return ERROR_FAIL;
	*id |= (rx << 16);

	if (fespi_write_reg(bank, FESPI_REG_CSMODE, FESPI_CSMODE_AUTO) != ERROR_OK)
		return ERROR_FAIL;

	fespi_set_dir(bank, FESPI_DIR_TX);

	return ERROR_OK;
}

static int fespi_probe(struct flash_bank *bank)
{
	struct target *target = bank->target;
	struct fespi_flash_bank *fespi_info = bank->driver_priv;
	struct flash_sector *sectors;
	uint32_t id = 0; /* silence uninitialized warning */
	const struct fespi_target *target_device;
	int retval;
	uint32_t sectorsize;

	if (fespi_info->probed)
		free(bank->sectors);
	fespi_info->probed = false;

	if (fespi_info->ctrl_base == 0) {
		for (target_device = target_devices ; target_device->name ; ++target_device)
			if (target_device->tap_idcode == target->tap->idcode)
				break;

		if (!target_device->name) {
			LOG_ERROR("Device ID 0x%" PRIx32 " is not known as FESPI capable",
					target->tap->idcode);
			return ERROR_FAIL;
		}

		fespi_info->ctrl_base = target_device->ctrl_base;

		LOG_DEBUG("Valid FESPI on device %s at address " TARGET_ADDR_FMT,
				target_device->name, bank->base);

	} else {
	  LOG_DEBUG("Assuming FESPI as specified at address " TARGET_ADDR_FMT
			  " with ctrl at " TARGET_ADDR_FMT, fespi_info->ctrl_base,
			  bank->base);
	}

	/* read and decode flash ID; returns in SW mode */
	if (fespi_write_reg(bank, FESPI_REG_TXCTRL, FESPI_TXWM(1)) != ERROR_OK)
		return ERROR_FAIL;
	fespi_set_dir(bank, FESPI_DIR_TX);

	/* Disable Hardware accesses*/
	if (fespi_disable_hw_mode(bank) != ERROR_OK)
		return ERROR_FAIL;

	retval = fespi_read_flash_id(bank, &id);

	if (fespi_enable_hw_mode(bank) != ERROR_OK)
		return ERROR_FAIL;
	if (retval != ERROR_OK)
		return retval;

	fespi_info->dev = NULL;
	for (const struct flash_device *p = flash_devices; p->name ; p++)
		if (p->device_id == id) {
			fespi_info->dev = p;
			break;
		}

	if (!fespi_info->dev) {
		LOG_ERROR("Unknown flash device (ID 0x%08" PRIx32 ")", id);
		return ERROR_FAIL;
	}

	LOG_INFO("Found flash device \'%s\' (ID 0x%08" PRIx32 ")",
			fespi_info->dev->name, fespi_info->dev->device_id);

	/* Set correct size value */
	bank->size = fespi_info->dev->size_in_bytes;

	if (bank->size <= (1UL << 16))
		LOG_WARNING("device needs 2-byte addresses - not implemented");

	/* if no sectors, treat whole bank as single sector */
	sectorsize = fespi_info->dev->sectorsize ?
		fespi_info->dev->sectorsize : fespi_info->dev->size_in_bytes;

	/* create and fill sectors array */
	bank->num_sectors = fespi_info->dev->size_in_bytes / sectorsize;
	sectors = malloc(sizeof(struct flash_sector) * bank->num_sectors);
	if (!sectors) {
		LOG_ERROR("not enough memory");
		return ERROR_FAIL;
	}

	for (unsigned int sector = 0; sector < bank->num_sectors; sector++) {
		sectors[sector].offset = sector * sectorsize;
		sectors[sector].size = sectorsize;
		sectors[sector].is_erased = -1;
		sectors[sector].is_protected = 0;
	}

	bank->sectors = sectors;
	fespi_info->probed = true;
	return ERROR_OK;
}

static int fespi_auto_probe(struct flash_bank *bank)
{
	struct fespi_flash_bank *fespi_info = bank->driver_priv;
	if (fespi_info->probed)
		return ERROR_OK;
	return fespi_probe(bank);
}

static int fespi_protect_check(struct flash_bank *bank)
{
	/* Nothing to do. Protection is only handled in SW. */
	return ERROR_OK;
}

static int get_fespi_info(struct flash_bank *bank, struct command_invocation *cmd)
{
	struct fespi_flash_bank *fespi_info = bank->driver_priv;

	if (!(fespi_info->probed)) {
		command_print_sameline(cmd, "\nFESPI flash bank not probed yet\n");
		return ERROR_OK;
	}

	command_print_sameline(cmd, "\nFESPI flash information:\n"
			"  Device \'%s\' (ID 0x%08" PRIx32 ")\n",
			fespi_info->dev->name, fespi_info->dev->device_id);

	return ERROR_OK;
}

const struct flash_driver fespi_flash = {
	.name = "fespi",
	.flash_bank_command = fespi_flash_bank_command,
	.erase = fespi_erase,
	.protect = fespi_protect,
	.write = fespi_write,
	.read = default_flash_read,
	.probe = fespi_probe,
	.auto_probe = fespi_auto_probe,
	.erase_check = default_flash_blank_check,
	.protect_check = fespi_protect_check,
	.info = get_fespi_info,
	.free_driver_priv = default_flash_free_driver_priv
};<|MERGE_RESOLUTION|>--- conflicted
+++ resolved
@@ -523,11 +523,7 @@
 		}
 	}
 
-<<<<<<< HEAD
-	int xlen = riscv_xlen(target);
-=======
 	unsigned int xlen = riscv_xlen(target);
->>>>>>> d27d66bc
 	struct working_area *algorithm_wa = NULL;
 	struct working_area *data_wa = NULL;
 	const uint8_t *bin;
@@ -551,21 +547,6 @@
 			algorithm_wa = NULL;
 
 		} else {
-<<<<<<< HEAD
-			data_wa_size = MIN(target->working_area_size - algorithm_wa->size, count);
-			while (1) {
-				if (data_wa_size < 128) {
-					LOG_WARNING("Couldn't allocate data working area.");
-					target_free_working_area(target, algorithm_wa);
-					algorithm_wa = NULL;
-				}
-				if (target_alloc_working_area_try(target, data_wa_size, &data_wa) ==
-						ERROR_OK) {
-					break;
-				}
-
-				data_wa_size = data_wa_size * 3 / 4;
-=======
 			data_wa_size = MIN(target_get_working_area_avail(target), count);
 			if (data_wa_size < 128) {
 				LOG_WARNING("Couldn't allocate data working area.");
@@ -574,7 +555,6 @@
 			} else if (target_alloc_working_area(target, data_wa_size, &data_wa) != ERROR_OK) {
 				target_free_working_area(target, algorithm_wa);
 				algorithm_wa = NULL;
->>>>>>> d27d66bc
 			}
 		}
 	} else {
@@ -627,15 +607,9 @@
 				goto err;
 			}
 
-<<<<<<< HEAD
-			int algorithm_result = buf_get_u64(reg_params[0].value, 0, xlen);
-			if (algorithm_result != 0) {
-				LOG_ERROR("Algorithm returned error %d", algorithm_result);
-=======
 			uint64_t algorithm_result = buf_get_u64(reg_params[0].value, 0, xlen);
 			if (algorithm_result != 0) {
 				LOG_ERROR("Algorithm returned error %" PRId64, algorithm_result);
->>>>>>> d27d66bc
 				retval = ERROR_FAIL;
 				goto err;
 			}
@@ -668,7 +642,6 @@
 				cur_count = page_size - page_offset;
 			else
 				cur_count = count;
-<<<<<<< HEAD
 
 			retval = slow_fespi_write_buffer(bank, buffer, offset, cur_count);
 			if (retval != ERROR_OK)
@@ -686,33 +659,11 @@
 	}
 
 	return ERROR_OK;
-=======
-
-			retval = slow_fespi_write_buffer(bank, buffer, offset, cur_count);
-			if (retval != ERROR_OK)
-				goto err;
->>>>>>> d27d66bc
-
-			page_offset = 0;
-			buffer += cur_count;
-			offset += cur_count;
-			count -= cur_count;
-		}
-
-		/* Switch to HW mode before return to prompt */
-		if (fespi_enable_hw_mode(bank) != ERROR_OK)
-			return ERROR_FAIL;
-	}
-
-<<<<<<< HEAD
-=======
-	return ERROR_OK;
 
 err:
 	target_free_working_area(target, data_wa);
 	target_free_working_area(target, algorithm_wa);
 
->>>>>>> d27d66bc
 	/* Switch to HW mode before return to prompt */
 	if (fespi_enable_hw_mode(bank) != ERROR_OK)
 		return ERROR_FAIL;
