/***************************************************************************
 *   Copyright (C) 2005 by Dominic Rath                                    *
 *   Dominic.Rath@gmx.de                                                   *
 *                                                                         *
 *   Copyright (C) 2007-2010 Øyvind Harboe                                 *
 *   oyvind.harboe@zylin.com                                               *
 *                                                                         *
 *   Copyright (C) 2008 by Spencer Oliver                                  *
 *   spen@spen-soft.co.uk                                                  *
 *                                                                         *
 *   This program is free software; you can redistribute it and/or modify  *
 *   it under the terms of the GNU General Public License as published by  *
 *   the Free Software Foundation; either version 2 of the License, or     *
 *   (at your option) any later version.                                   *
 *                                                                         *
 *   This program is distributed in the hope that it will be useful,       *
 *   but WITHOUT ANY WARRANTY; without even the implied warranty of        *
 *   MERCHANTABILITY or FITNESS FOR A PARTICULAR PURPOSE.  See the         *
 *   GNU General Public License for more details.                          *
 *                                                                         *
 *   You should have received a copy of the GNU General Public License     *
 *   along with this program.  If not, see <http://www.gnu.org/licenses/>. *
 ***************************************************************************/

#ifdef HAVE_CONFIG_H
#include "config.h"
#endif

#include "server.h"
#include <target/target.h>
#include <target/target_request.h>
#include <target/openrisc/jsp_server.h>
#include "openocd.h"
#include "tcl_server.h"
#include "telnet_server.h"
#include "time_support.h"

#include <signal.h>

#ifdef HAVE_NETDB_H
#include <netdb.h>
#endif

#ifndef _WIN32
#include <netinet/tcp.h>
#endif

static struct service *services;

enum shutdown_reason {
	CONTINUE_MAIN_LOOP,			/* stay in main event loop */
	SHUTDOWN_REQUESTED,			/* set by shutdown command; exit the event loop and quit the debugger */
	SHUTDOWN_WITH_ERROR_CODE,	/* set by shutdown command; quit with non-zero return code */
	SHUTDOWN_WITH_SIGNAL_CODE	/* set by sig_handler; exec shutdown then exit with signal as return code */
};
static enum shutdown_reason shutdown_openocd = CONTINUE_MAIN_LOOP;

/* store received signal to exit application by killing ourselves */
static int last_signal;

/* set the polling period to 100ms */
static int polling_period = 100;

/* address by name on which to listen for incoming TCP/IP connections */
static char *bindto_name;

static int add_connection(struct service *service, struct command_context *cmd_ctx)
{
	socklen_t address_size;
	struct connection *c, **p;
	int retval;
	int flag = 1;

	c = malloc(sizeof(struct connection));
	c->fd = -1;
	c->fd_out = -1;
	memset(&c->sin, 0, sizeof(c->sin));
	c->cmd_ctx = copy_command_context(cmd_ctx);
	c->service = service;
	c->input_pending = false;
	c->priv = NULL;
	c->next = NULL;

	if (service->type == CONNECTION_TCP) {
		address_size = sizeof(c->sin);

		c->fd = accept(service->fd, (struct sockaddr *)&service->sin, &address_size);
		c->fd_out = c->fd;

		/* This increases performance dramatically for e.g. GDB load which
		 * does not have a sliding window protocol.
		 *
		 * Ignore errors from this fn as it probably just means less performance
		 */
		setsockopt(c->fd,	/* socket affected */
			IPPROTO_TCP,			/* set option at TCP level */
			TCP_NODELAY,			/* name of option */
			(char *)&flag,			/* the cast is historical cruft */
			sizeof(int));			/* length of option value */

		LOG_INFO("accepting '%s' connection on tcp/%s", service->name, service->port);
		retval = service->new_connection(c);
		if (retval != ERROR_OK) {
			close_socket(c->fd);
			LOG_ERROR("attempted '%s' connection rejected", service->name);
			command_done(c->cmd_ctx);
			free(c);
			return retval;
		}
	} else if (service->type == CONNECTION_STDINOUT) {
		c->fd = service->fd;
		c->fd_out = fileno(stdout);

#ifdef _WIN32
		/* we are using stdin/out so ignore ctrl-c under windoze */
		SetConsoleCtrlHandler(NULL, TRUE);
#endif

		/* do not check for new connections again on stdin */
		service->fd = -1;

		LOG_INFO("accepting '%s' connection from pipe", service->name);
		retval = service->new_connection(c);
		if (retval != ERROR_OK) {
			LOG_ERROR("attempted '%s' connection rejected", service->name);
			command_done(c->cmd_ctx);
			free(c);
			return retval;
		}
	} else if (service->type == CONNECTION_PIPE) {
		c->fd = service->fd;
		/* do not check for new connections again on stdin */
		service->fd = -1;

		char *out_file = alloc_printf("%so", service->port);
		c->fd_out = open(out_file, O_WRONLY);
		free(out_file);
		if (c->fd_out == -1) {
			LOG_ERROR("could not open %s", service->port);
			command_done(c->cmd_ctx);
			free(c);
			return ERROR_FAIL;
		}

		LOG_INFO("accepting '%s' connection from pipe %s", service->name, service->port);
		retval = service->new_connection(c);
		if (retval != ERROR_OK) {
			LOG_ERROR("attempted '%s' connection rejected", service->name);
			command_done(c->cmd_ctx);
			free(c);
			return retval;
		}
	}

	/* add to the end of linked list */
	for (p = &service->connections; *p; p = &(*p)->next)
		;
	*p = c;

	if (service->max_connections != CONNECTION_LIMIT_UNLIMITED)
		service->max_connections--;

	return ERROR_OK;
}

static int remove_connection(struct service *service, struct connection *connection)
{
	struct connection **p = &service->connections;
	struct connection *c;

	/* find connection */
	while ((c = *p)) {
		if (c->fd == connection->fd) {
			service->connection_closed(c);
			if (service->type == CONNECTION_TCP)
				close_socket(c->fd);
			else if (service->type == CONNECTION_PIPE) {
				/* The service will listen to the pipe again */
				c->service->fd = c->fd;
			}

			command_done(c->cmd_ctx);

			/* delete connection */
			*p = c->next;
			free(c);

			if (service->max_connections != CONNECTION_LIMIT_UNLIMITED)
				service->max_connections++;

			break;
		}

		/* redirect p to next list pointer */
		p = &(*p)->next;
	}

	return ERROR_OK;
}

static void free_service(struct service *c)
{
	free(c->name);
	free(c->port);
	free(c);
}

int add_service(char *name,
	const char *port,
	int max_connections,
	new_connection_handler_t new_connection_handler,
	input_handler_t input_handler,
	connection_closed_handler_t connection_closed_handler,
	void *priv)
{
	struct service *c, **p;
	struct hostent *hp;
	int so_reuseaddr_option = 1;

	c = malloc(sizeof(struct service));

	c->name = strdup(name);
	c->port = strdup(port);
	c->max_connections = 1;	/* Only TCP/IP ports can support more than one connection */
	c->fd = -1;
	c->connections = NULL;
	c->new_connection = new_connection_handler;
	c->input = input_handler;
	c->connection_closed = connection_closed_handler;
	c->priv = priv;
	c->next = NULL;
	long portnumber;
	if (strcmp(c->port, "pipe") == 0)
		c->type = CONNECTION_STDINOUT;
	else {
		char *end;
		portnumber = strtol(c->port, &end, 0);
		if (!*end && (parse_long(c->port, &portnumber) == ERROR_OK)) {
			c->portnumber = portnumber;
			c->type = CONNECTION_TCP;
		} else
			c->type = CONNECTION_PIPE;
	}

	if (c->type == CONNECTION_TCP) {
		c->max_connections = max_connections;

		c->fd = socket(AF_INET, SOCK_STREAM, 0);
		if (c->fd == -1) {
			LOG_ERROR("error creating socket: %s", strerror(errno));
			free_service(c);
			return ERROR_FAIL;
		}

		setsockopt(c->fd,
			SOL_SOCKET,
			SO_REUSEADDR,
			(void *)&so_reuseaddr_option,
			sizeof(int));

		socket_nonblock(c->fd);

		memset(&c->sin, 0, sizeof(c->sin));
		c->sin.sin_family = AF_INET;

		if (!bindto_name)
			c->sin.sin_addr.s_addr = htonl(INADDR_LOOPBACK);
		else {
			hp = gethostbyname(bindto_name);
			if (!hp) {
				LOG_ERROR("couldn't resolve bindto address: %s", bindto_name);
				close_socket(c->fd);
				free_service(c);
				return ERROR_FAIL;
			}
			memcpy(&c->sin.sin_addr, hp->h_addr_list[0], hp->h_length);
		}
		c->sin.sin_port = htons(c->portnumber);

		if (bind(c->fd, (struct sockaddr *)&c->sin, sizeof(c->sin)) == -1) {
			LOG_ERROR("couldn't bind %s to socket on port %d: %s", name, c->portnumber, strerror(errno));
			close_socket(c->fd);
			free_service(c);
			return ERROR_FAIL;
		}

#ifndef _WIN32
		int segsize = 65536;
		setsockopt(c->fd, IPPROTO_TCP, TCP_MAXSEG,  &segsize, sizeof(int));
#endif
		int window_size = 128 * 1024;

		/* These setsockopt()s must happen before the listen() */

		setsockopt(c->fd, SOL_SOCKET, SO_SNDBUF,
			(char *)&window_size, sizeof(window_size));
		setsockopt(c->fd, SOL_SOCKET, SO_RCVBUF,
			(char *)&window_size, sizeof(window_size));

		if (listen(c->fd, 1) == -1) {
			LOG_ERROR("couldn't listen on socket: %s", strerror(errno));
			close_socket(c->fd);
			free_service(c);
			return ERROR_FAIL;
		}

		struct sockaddr_in addr_in;
		addr_in.sin_port = 0;
		socklen_t addr_in_size = sizeof(addr_in);
		if (getsockname(c->fd, (struct sockaddr *)&addr_in, &addr_in_size) == 0)
			LOG_INFO("Listening on port %hu for %s connections",
				 ntohs(addr_in.sin_port), name);
	} else if (c->type == CONNECTION_STDINOUT) {
		c->fd = fileno(stdin);

#ifdef _WIN32
		/* for win32 set stdin/stdout to binary mode */
		if (_setmode(_fileno(stdout), _O_BINARY) < 0)
			LOG_WARNING("cannot change stdout mode to binary");
		if (_setmode(_fileno(stdin), _O_BINARY) < 0)
			LOG_WARNING("cannot change stdin mode to binary");
		if (_setmode(_fileno(stderr), _O_BINARY) < 0)
			LOG_WARNING("cannot change stderr mode to binary");
#else
		socket_nonblock(c->fd);
#endif
	} else if (c->type == CONNECTION_PIPE) {
#ifdef _WIN32
		/* we currently do not support named pipes under win32
		 * so exit openocd for now */
		LOG_ERROR("Named pipes currently not supported under this os");
		free_service(c);
		return ERROR_FAIL;
#else
		/* Pipe we're reading from */
		c->fd = open(c->port, O_RDONLY | O_NONBLOCK);
		if (c->fd == -1) {
			LOG_ERROR("could not open %s", c->port);
			free_service(c);
			return ERROR_FAIL;
		}
#endif
	}

	/* add to the end of linked list */
	for (p = &services; *p; p = &(*p)->next)
		;
	*p = c;

	return ERROR_OK;
}

static void remove_connections(struct service *service)
{
	struct connection *connection;

	connection = service->connections;

	while (connection) {
		struct connection *tmp;

		tmp = connection->next;
		remove_connection(service, connection);
		connection = tmp;
	}
}

int remove_service(const char *name, const char *port)
{
	struct service *tmp;
	struct service *prev;

	prev = services;

	for (tmp = services; tmp; prev = tmp, tmp = tmp->next) {
		if (!strcmp(tmp->name, name) && !strcmp(tmp->port, port)) {
			remove_connections(tmp);

			if (tmp == services)
				services = tmp->next;
			else
				prev->next = tmp->next;

			if (tmp->type != CONNECTION_STDINOUT)
				close_socket(tmp->fd);

			free(tmp->priv);
			free_service(tmp);

			return ERROR_OK;
		}
	}

	return ERROR_OK;
}

static int remove_services(void)
{
	struct service *c = services;

	/* loop service */
	while (c) {
		struct service *next = c->next;

		remove_connections(c);

		free(c->name);

		if (c->type == CONNECTION_PIPE) {
			if (c->fd != -1)
				close(c->fd);
		}
		free(c->port);
		free(c->priv);
		/* delete service */
		free(c);

		/* remember the last service for unlinking */
		c = next;
	}

	services = NULL;

	return ERROR_OK;
}

int server_loop(struct command_context *command_context)
{
	struct service *service;

	bool poll_ok = true;

	/* used in select() */
	fd_set read_fds;
	int fd_max;

	/* used in accept() */
	int retval;

	int64_t next_event = timeval_ms() + polling_period;

#ifndef _WIN32
	if (signal(SIGPIPE, SIG_IGN) == SIG_ERR)
		LOG_ERROR("couldn't set SIGPIPE to SIG_IGN");
#endif

	while (shutdown_openocd == CONTINUE_MAIN_LOOP) {
		/* monitor sockets for activity */
		fd_max = 0;
		FD_ZERO(&read_fds);

		/* add service and connection fds to read_fds */
		for (service = services; service; service = service->next) {
			if (service->fd != -1) {
				/* listen for new connections */
				FD_SET(service->fd, &read_fds);

				if (service->fd > fd_max)
					fd_max = service->fd;
			}

			if (service->connections) {
				struct connection *c;

				for (c = service->connections; c; c = c->next) {
					/* check for activity on the connection */
					FD_SET(c->fd, &read_fds);
					if (c->fd > fd_max)
						fd_max = c->fd;
				}
			}
		}

		struct timeval tv;
		tv.tv_sec = 0;
		if (poll_ok) {
			/* we're just polling this iteration, this is faster on embedded
			 * hosts */
			tv.tv_usec = 0;
			retval = socket_select(fd_max + 1, &read_fds, NULL, NULL, &tv);
		} else {
			/* Every 100ms, can be changed with "poll_period" command */
			int timeout_ms = next_event - timeval_ms();
			if (timeout_ms < 0)
				timeout_ms = 0;
			else if (timeout_ms > polling_period)
				timeout_ms = polling_period;
			tv.tv_usec = timeout_ms * 1000;
			/* Only while we're sleeping we'll let others run */
			openocd_sleep_prelude();
			kept_alive();
			retval = socket_select(fd_max + 1, &read_fds, NULL, NULL, &tv);
			openocd_sleep_postlude();
		}

		if (retval == -1) {
#ifdef _WIN32

			errno = WSAGetLastError();

			if (errno == WSAEINTR)
				FD_ZERO(&read_fds);
			else {
				LOG_ERROR("error during select: %s", strerror(errno));
				return ERROR_FAIL;
			}
#else

			if (errno == EINTR)
				FD_ZERO(&read_fds);
			else {
				LOG_ERROR("error during select: %s", strerror(errno));
				return ERROR_FAIL;
			}
#endif
		}

		if (retval == 0) {
			/* We only execute these callbacks when there was nothing to do or we timed
			 *out */
<<<<<<< HEAD
			target_call_timer_callbacks(&next_event);
=======
			target_call_timer_callbacks_now();
			next_event = target_timer_next_event();
>>>>>>> 9a9e9e2c
			process_jim_events(command_context);

			FD_ZERO(&read_fds);	/* eCos leaves read_fds unchanged in this case!  */

			/* We timed out/there was nothing to do, timeout rather than poll next time
			 **/
			poll_ok = false;
		} else {
			/* There was something to do, next time we'll just poll */
			poll_ok = true;
		}

		/* This is a simple back-off algorithm where we immediately
		 * re-poll if we did something this time around.
		 *
		 * This greatly improves performance of DCC.
		 */
		poll_ok = poll_ok || target_got_message();

		for (service = services; service; service = service->next) {
			/* handle new connections on listeners */
			if ((service->fd != -1)
				&& (FD_ISSET(service->fd, &read_fds))) {
				if (service->max_connections != 0)
					add_connection(service, command_context);
				else {
					if (service->type == CONNECTION_TCP) {
						struct sockaddr_in sin;
						socklen_t address_size = sizeof(sin);
						int tmp_fd;
						tmp_fd = accept(service->fd,
								(struct sockaddr *)&service->sin,
								&address_size);
						close_socket(tmp_fd);
					}
					LOG_INFO(
						"rejected '%s' connection, no more connections allowed",
						service->name);
				}
			}

			/* handle activity on connections */
			if (service->connections) {
				struct connection *c;

				for (c = service->connections; c; ) {
					if ((c->fd >= 0 && FD_ISSET(c->fd, &read_fds)) || c->input_pending) {
						retval = service->input(c);
						if (retval != ERROR_OK) {
							struct connection *next = c->next;
							if (service->type == CONNECTION_PIPE ||
									service->type == CONNECTION_STDINOUT) {
								/* if connection uses a pipe then
								 * shutdown openocd on error */
								shutdown_openocd = SHUTDOWN_REQUESTED;
							}
							remove_connection(service, c);
							LOG_INFO("dropped '%s' connection",
								service->name);
							c = next;
							continue;
						}
					}
					c = c->next;
				}
			}
		}

#ifdef _WIN32
		MSG msg;
		while (PeekMessage(&msg, NULL, 0, 0, PM_REMOVE)) {
			if (msg.message == WM_QUIT)
				shutdown_openocd = SHUTDOWN_WITH_SIGNAL_CODE;
		}
#endif
	}

	/* when quit for signal or CTRL-C, run (eventually user implemented) "shutdown" */
	if (shutdown_openocd == SHUTDOWN_WITH_SIGNAL_CODE)
		command_run_line(command_context, "shutdown");

	return shutdown_openocd == SHUTDOWN_WITH_ERROR_CODE ? ERROR_FAIL : ERROR_OK;
}

static void sig_handler(int sig)
{
	/* store only first signal that hits us */
	if (shutdown_openocd == CONTINUE_MAIN_LOOP) {
		shutdown_openocd = SHUTDOWN_WITH_SIGNAL_CODE;
		last_signal = sig;
		LOG_DEBUG("Terminating on Signal %d", sig);
	} else
		LOG_DEBUG("Ignored extra Signal %d", sig);
}


#ifdef _WIN32
BOOL WINAPI control_handler(DWORD ctrl_type)
{
	shutdown_openocd = SHUTDOWN_WITH_SIGNAL_CODE;
	return TRUE;
}
#else
static void sigkey_handler(int sig)
{
	/* ignore keystroke generated signals if not in foreground process group */

	if (tcgetpgrp(STDIN_FILENO) > 0)
		sig_handler(sig);
	else
		LOG_DEBUG("Ignored Signal %d", sig);
}
#endif


int server_host_os_entry(void)
{
	/* this currently only calls WSAStartup on native win32 systems
	 * before any socket operations are performed.
	 * This is an issue if you call init in your config script */

#ifdef _WIN32
	WORD version_requested;
	WSADATA wsadata;

	version_requested = MAKEWORD(2, 2);

	if (WSAStartup(version_requested, &wsadata) != 0) {
		LOG_ERROR("Failed to Open Winsock");
		return ERROR_FAIL;
	}
#endif
	return ERROR_OK;
}

int server_host_os_close(void)
{
#ifdef _WIN32
	WSACleanup();
#endif
	return ERROR_OK;
}

int server_preinit(void)
{
#ifdef _WIN32
	/* register ctrl-c handler */
	SetConsoleCtrlHandler(control_handler, TRUE);

	signal(SIGBREAK, sig_handler);
	signal(SIGINT, sig_handler);
#else
	signal(SIGHUP, sig_handler);
	signal(SIGPIPE, sig_handler);
	signal(SIGQUIT, sigkey_handler);
	signal(SIGINT, sigkey_handler);
#endif
	signal(SIGTERM, sig_handler);
	signal(SIGABRT, sig_handler);

	return ERROR_OK;
}

int server_init(struct command_context *cmd_ctx)
{
	int ret = tcl_init();

	if (ret != ERROR_OK)
		return ret;

	ret = telnet_init("Open On-Chip Debugger");

	if (ret != ERROR_OK) {
		remove_services();
		return ret;
	}

	return ERROR_OK;
}

int server_quit(void)
{
	remove_services();
	target_quit();

#ifdef _WIN32
	SetConsoleCtrlHandler(control_handler, FALSE);

	return ERROR_OK;
#endif

	/* return signal number so we can kill ourselves */
	return last_signal;
}

void server_free(void)
{
	tcl_service_free();
	telnet_service_free();
	jsp_service_free();

	free(bindto_name);
}

void exit_on_signal(int sig)
{
#ifndef _WIN32
	/* bring back default system handler and kill yourself */
	signal(sig, SIG_DFL);
	kill(getpid(), sig);
#endif
}

int connection_write(struct connection *connection, const void *data, int len)
{
	if (len == 0) {
		/* successful no-op. Sockets and pipes behave differently here... */
		return 0;
	}
	if (connection->service->type == CONNECTION_TCP)
		return write_socket(connection->fd_out, data, len);
	else
		return write(connection->fd_out, data, len);
}

int connection_read(struct connection *connection, void *data, int len)
{
	if (connection->service->type == CONNECTION_TCP)
		return read_socket(connection->fd, data, len);
	else
		return read(connection->fd, data, len);
}

/* tell the server we want to shut down */
COMMAND_HANDLER(handle_shutdown_command)
{
	LOG_USER("shutdown command invoked");

	shutdown_openocd = SHUTDOWN_REQUESTED;

	if (CMD_ARGC == 1) {
		if (!strcmp(CMD_ARGV[0], "error")) {
			shutdown_openocd = SHUTDOWN_WITH_ERROR_CODE;
			return ERROR_FAIL;
		}
	}

	return ERROR_COMMAND_CLOSE_CONNECTION;
}

COMMAND_HANDLER(handle_poll_period_command)
{
	if (CMD_ARGC == 0)
		LOG_WARNING("You need to set a period value");
	else
		COMMAND_PARSE_NUMBER(int, CMD_ARGV[0], polling_period);

	LOG_INFO("set servers polling period to %ums", polling_period);

	return ERROR_OK;
}

COMMAND_HANDLER(handle_bindto_command)
{
	switch (CMD_ARGC) {
		case 0:
			command_print(CMD, "bindto name: %s", bindto_name);
			break;
		case 1:
			free(bindto_name);
			bindto_name = strdup(CMD_ARGV[0]);
			break;
		default:
			return ERROR_COMMAND_SYNTAX_ERROR;
	}
	return ERROR_OK;
}

static const struct command_registration server_command_handlers[] = {
	{
		.name = "shutdown",
		.handler = &handle_shutdown_command,
		.mode = COMMAND_ANY,
		.usage = "",
		.help = "shut the server down",
	},
	{
		.name = "poll_period",
		.handler = &handle_poll_period_command,
		.mode = COMMAND_ANY,
		.usage = "",
		.help = "set the servers polling period",
	},
	{
		.name = "bindto",
		.handler = &handle_bindto_command,
		.mode = COMMAND_CONFIG,
		.usage = "[name]",
		.help = "Specify address by name on which to listen for "
			"incoming TCP/IP connections",
	},
	COMMAND_REGISTRATION_DONE
};

int server_register_commands(struct command_context *cmd_ctx)
{
	int retval = telnet_register_commands(cmd_ctx);
	if (retval != ERROR_OK)
		return retval;

	retval = tcl_register_commands(cmd_ctx);
	if (retval != ERROR_OK)
		return retval;

	retval = jsp_register_commands(cmd_ctx);
	if (retval != ERROR_OK)
		return retval;

	return register_commands(cmd_ctx, NULL, server_command_handlers);
}

COMMAND_HELPER(server_port_command, unsigned short *out)
{
	switch (CMD_ARGC) {
		case 0:
			command_print(CMD, "%d", *out);
			break;
		case 1:
		{
			uint16_t port;
			COMMAND_PARSE_NUMBER(u16, CMD_ARGV[0], port);
			*out = port;
			break;
		}
		default:
			return ERROR_COMMAND_SYNTAX_ERROR;
	}
	return ERROR_OK;
}

COMMAND_HELPER(server_pipe_command, char **out)
{
	switch (CMD_ARGC) {
		case 0:
			command_print(CMD, "%s", *out);
			break;
		case 1:
		{
			if (CMD_CTX->mode == COMMAND_EXEC) {
				LOG_WARNING("unable to change server port after init");
				return ERROR_COMMAND_ARGUMENT_INVALID;
			}
			free(*out);
			*out = strdup(CMD_ARGV[0]);
			break;
		}
		default:
			return ERROR_COMMAND_SYNTAX_ERROR;
	}
	return ERROR_OK;
}<|MERGE_RESOLUTION|>--- conflicted
+++ resolved
@@ -518,12 +518,8 @@
 		if (retval == 0) {
 			/* We only execute these callbacks when there was nothing to do or we timed
 			 *out */
-<<<<<<< HEAD
-			target_call_timer_callbacks(&next_event);
-=======
 			target_call_timer_callbacks_now();
 			next_event = target_timer_next_event();
->>>>>>> 9a9e9e2c
 			process_jim_events(command_context);
 
 			FD_ZERO(&read_fds);	/* eCos leaves read_fds unchanged in this case!  */
