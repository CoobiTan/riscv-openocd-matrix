/***************************************************************************
 *   Copyright (C) 2011 by Broadcom Corporation                            *
 *   Evan Hunter - ehunter@broadcom.com                                    *
 *                                                                         *
 *   This program is free software; you can redistribute it and/or modify  *
 *   it under the terms of the GNU General Public License as published by  *
 *   the Free Software Foundation; either version 2 of the License, or     *
 *   (at your option) any later version.                                   *
 *                                                                         *
 *   This program is distributed in the hope that it will be useful,       *
 *   but WITHOUT ANY WARRANTY; without even the implied warranty of        *
 *   MERCHANTABILITY or FITNESS FOR A PARTICULAR PURPOSE.  See the         *
 *   GNU General Public License for more details.                          *
 *                                                                         *
 *   You should have received a copy of the GNU General Public License     *
 *   along with this program.  If not, see <http://www.gnu.org/licenses/>. *
 ***************************************************************************/

#ifdef HAVE_CONFIG_H
#include "config.h"
#endif

#include "rtos.h"
#include "target/target.h"
#include "helper/log.h"
#include "helper/binarybuffer.h"
#include "server/gdb_server.h"

/* RTOSs */
extern struct rtos_type freertos_rtos;
extern struct rtos_type threadx_rtos;
extern struct rtos_type ecos_rtos;
extern struct rtos_type linux_rtos;
extern struct rtos_type chibios_rtos;
extern struct rtos_type chromium_ec_rtos;
extern struct rtos_type embkernel_rtos;
extern struct rtos_type mqx_rtos;
extern struct rtos_type ucos_iii_rtos;
extern struct rtos_type nuttx_rtos;
extern struct rtos_type hwthread_rtos;
extern struct rtos_type riot_rtos;
extern struct rtos_type zephyr_rtos;

static struct rtos_type *rtos_types[] = {
	&threadx_rtos,
	&freertos_rtos,
	&ecos_rtos,
	&linux_rtos,
	&chibios_rtos,
	&chromium_ec_rtos,
	&embkernel_rtos,
	&mqx_rtos,
	&ucos_iii_rtos,
	&nuttx_rtos,
	&riot_rtos,
	&zephyr_rtos,
	/* keep this as last, as it always matches with rtos auto */
	&hwthread_rtos,
	NULL
};

static int rtos_try_next(struct target *target);

int rtos_thread_packet(struct connection *connection, const char *packet, int packet_size);

int rtos_smp_init(struct target *target)
{
	if (target->rtos->type->smp_init)
		return target->rtos->type->smp_init(target);
	return ERROR_TARGET_INIT_FAILED;
}

static int rtos_target_for_threadid(struct connection *connection,
									threadid_t threadid,
									struct target **t)
{
	struct target *curr = get_target_from_connection(connection);
	if (t)
		*t = curr;

	return ERROR_OK;
}

static int os_alloc(struct target *target, struct rtos_type *ostype,
					struct command_context *cmd_ctx)
{
	struct rtos *os = target->rtos = calloc(1, sizeof(struct rtos));

	if (!os)
		return JIM_ERR;

	os->type = ostype;
	os->current_threadid = -1;
	os->current_thread = 0;
	os->symbols = NULL;
	os->target = target;

	/* RTOS drivers can override the packet handler in _create(). */
	os->gdb_thread_packet = rtos_thread_packet;
	os->gdb_v_packet = NULL;
	os->gdb_target_for_threadid = rtos_target_for_threadid;
	os->cmd_ctx = cmd_ctx;

	return JIM_OK;
}

static void os_free(struct target *target)
{
	if (!target->rtos)
		return;

	free(target->rtos->symbols);
	free(target->rtos);
	target->rtos = NULL;
}

static int os_alloc_create(struct target *target, struct rtos_type *ostype,
						   struct command_context *cmd_ctx)
{
	int ret = os_alloc(target, ostype, cmd_ctx);

	if (ret == JIM_OK) {
		ret = target->rtos->type->create(target);
		if (ret != JIM_OK)
			os_free(target);
	}

	return ret;
}

int rtos_create(struct jim_getopt_info *goi, struct target *target)
{
	int x;
	const char *cp;
	Jim_Obj *res;
	int e;

	if (!goi->isconfigure && goi->argc != 0) {
		Jim_WrongNumArgs(goi->interp, goi->argc, goi->argv, "NO PARAMS");
		return JIM_ERR;
	}

	struct command_context *cmd_ctx = current_command_context(goi->interp);

	os_free(target);

	e = jim_getopt_string(goi, &cp, NULL);
	if (e != JIM_OK)
		return e;

	if (strcmp(cp, "auto") == 0) {
		/* Auto detect tries to look up all symbols for each RTOS,
		 * and runs the RTOS driver's _detect() function when GDB
		 * finds all symbols for any RTOS. See rtos_qsymbol(). */
		target->rtos_auto_detect = true;

		/* rtos_qsymbol() will iterate over all RTOSes. Allocate
		 * target->rtos here, and set it to the first RTOS type. */
		return os_alloc(target, rtos_types[0], cmd_ctx);
	}

	for (x = 0; rtos_types[x]; x++)
<<<<<<< HEAD
		if (0 == strcmp(cp, rtos_types[x]->name))
			return os_alloc_create(target, rtos_types[x], cmd_ctx);
=======
		if (strcmp(cp, rtos_types[x]->name) == 0)
			return os_alloc_create(target, rtos_types[x]);
>>>>>>> 9a9e9e2c

	Jim_SetResultFormatted(goi->interp, "Unknown RTOS type %s, try one of: ", cp);
	res = Jim_GetResult(goi->interp);
	for (x = 0; rtos_types[x]; x++)
		Jim_AppendStrings(goi->interp, res, rtos_types[x]->name, ", ", NULL);
	Jim_AppendStrings(goi->interp, res, " or auto", NULL);

	return JIM_ERR;
}

void rtos_destroy(struct target *target)
{
	os_free(target);
}

int gdb_thread_packet(struct connection *connection, char const *packet, int packet_size)
{
	struct target *target = get_target_from_connection(connection);
	if (!target->rtos)
		return rtos_thread_packet(connection, packet, packet_size);	/* thread not
										 *found*/
	return target->rtos->gdb_thread_packet(connection, packet, packet_size);
}

static struct symbol_table_elem *next_symbol(struct rtos *os, char *cur_symbol, uint64_t cur_addr)
{
	struct symbol_table_elem *s;

	if (!os->symbols)
		os->type->get_symbol_list_to_lookup(&os->symbols);

	if (!cur_symbol[0])
		return &os->symbols[0];

	for (s = os->symbols; s->symbol_name; s++)
		if (!strcmp(s->symbol_name, cur_symbol)) {
			s->address = cur_addr;
			s++;
			return s;
		}

	return NULL;
}

/* searches for 'symbol' in the lookup table for 'os' and returns TRUE,
 * if 'symbol' is not declared optional */
static bool is_symbol_mandatory(const struct rtos *os, const char *symbol)
{
	for (struct symbol_table_elem *s = os->symbols; s->symbol_name; ++s) {
		if (!strcmp(s->symbol_name, symbol))
			return !s->optional;
	}
	return false;
}

/* rtos_qsymbol() processes and replies to all qSymbol packets from GDB.
 *
 * GDB sends a qSymbol:: packet (empty address, empty name) to notify
 * that it can now answer qSymbol::hexcodedname queries, to look up symbols.
 *
 * If the qSymbol packet has no address that means GDB did not find the
 * symbol, in which case auto-detect will move on to try the next RTOS.
 *
 * rtos_qsymbol() then calls the next_symbol() helper function, which
 * iterates over symbol names for the current RTOS until it finds the
 * symbol in the received GDB packet, and then returns the next entry
 * in the list of symbols.
 *
 * If GDB replied about the last symbol for the RTOS and the RTOS was
 * specified explicitly, then no further symbol lookup is done. When
 * auto-detecting, the RTOS driver _detect() function must return success.
 *
 * rtos_qsymbol() returns 1 if an RTOS has been detected, or 0 otherwise.
 */
int rtos_qsymbol(struct connection *connection, char const *packet, int packet_size)
{
	int rtos_detected = 0;
	uint64_t addr = 0;
	size_t reply_len;
	char reply[GDB_BUFFER_SIZE + 1], cur_sym[GDB_BUFFER_SIZE / 2 + 1] = ""; /* Extra byte for null-termination */
	struct symbol_table_elem *next_sym = NULL;
	struct target *target = get_target_from_connection(connection);
	struct rtos *os = target->rtos;

	reply_len = sprintf(reply, "OK");

	if (!os)
		goto done;

	/* Decode any symbol name in the packet*/
	size_t len = unhexify((uint8_t *)cur_sym, strchr(packet + 8, ':') + 1, strlen(strchr(packet + 8, ':') + 1));
	cur_sym[len] = 0;

	if ((strcmp(packet, "qSymbol::") != 0) &&               /* GDB is not offering symbol lookup for the first time */
	    (!sscanf(packet, "qSymbol:%" SCNx64 ":", &addr)) && /* GDB did not find an address for a symbol */
	    is_symbol_mandatory(os, cur_sym)) {					/* the symbol is mandatory for this RTOS */

		/* GDB could not find an address for the previous symbol */
		if (!target->rtos_auto_detect) {
			LOG_WARNING("RTOS %s not detected. (GDB could not find symbol \'%s\')", os->type->name, cur_sym);
			goto done;
		} else {
			/* Autodetecting RTOS - try next RTOS */
			if (!rtos_try_next(target)) {
				LOG_WARNING("No RTOS could be auto-detected!");
				goto done;
			}

			/* Next RTOS selected - invalidate current symbol */
			cur_sym[0] = '\x00';
		}
	}

	LOG_DEBUG("RTOS: Address of symbol '%s' is 0x%" PRIx64, cur_sym, addr);

	next_sym = next_symbol(os, cur_sym, addr);

	/* Should never happen unless the debugger misbehaves */
	if (next_sym == NULL) {
		LOG_WARNING("RTOS: Debugger sent us qSymbol with '%s' that we did not ask for", cur_sym);
		goto done;
	}

	if (!next_sym->symbol_name) {
		/* No more symbols need looking up */

		if (!target->rtos_auto_detect) {
			rtos_detected = 1;
			goto done;
		}

		if (os->type->detect_rtos(target)) {
			LOG_INFO("Auto-detected RTOS: %s", os->type->name);
			rtos_detected = 1;
			goto done;
		} else {
			LOG_WARNING("No RTOS could be auto-detected!");
			goto done;
		}
	}

	if (8 + (strlen(next_sym->symbol_name) * 2) + 1 > sizeof(reply)) {
		LOG_ERROR("ERROR: RTOS symbol '%s' name is too long for GDB!", next_sym->symbol_name);
		goto done;
	}

	LOG_DEBUG("RTOS: Requesting symbol lookup of '%s' from the debugger", next_sym->symbol_name);

	reply_len = snprintf(reply, sizeof(reply), "qSymbol:");
	reply_len += hexify(reply + reply_len,
		(const uint8_t *)next_sym->symbol_name, strlen(next_sym->symbol_name),
		sizeof(reply) - reply_len);

done:
	gdb_put_packet(connection, reply, reply_len);
	return rtos_detected;
}

int rtos_thread_packet(struct connection *connection, char const *packet, int packet_size)
{
	struct target *target = get_target_from_connection(connection);

	if (strncmp(packet, "qThreadExtraInfo,", 17) == 0) {
		if ((target->rtos) && (target->rtos->thread_details) &&
				(target->rtos->thread_count != 0)) {
			threadid_t threadid = 0;
			int found = -1;
			sscanf(packet, "qThreadExtraInfo,%" SCNx64, &threadid);

			if ((target->rtos) && (target->rtos->thread_details)) {
				int thread_num;
				for (thread_num = 0; thread_num < target->rtos->thread_count; thread_num++) {
					if (target->rtos->thread_details[thread_num].threadid == threadid) {
						if (target->rtos->thread_details[thread_num].exists)
							found = thread_num;
					}
				}
			}
			if (found == -1) {
				gdb_put_packet(connection, "E01", 3);	/* thread not found */
				return ERROR_OK;
			}

			struct thread_detail *detail = &target->rtos->thread_details[found];

			int str_size = 0;
			if (detail->thread_name_str)
				str_size += strlen(detail->thread_name_str);
			if (detail->extra_info_str)
				str_size += strlen(detail->extra_info_str);

			char *tmp_str = calloc(str_size + 9, sizeof(char));
			char *tmp_str_ptr = tmp_str;

			if (detail->thread_name_str)
				tmp_str_ptr += sprintf(tmp_str_ptr, "Name: %s", detail->thread_name_str);
			if (detail->extra_info_str) {
				if (tmp_str_ptr != tmp_str)
					tmp_str_ptr += sprintf(tmp_str_ptr, ", ");
				tmp_str_ptr += sprintf(tmp_str_ptr, "%s", detail->extra_info_str);
			}

			assert(strlen(tmp_str) ==
				(size_t) (tmp_str_ptr - tmp_str));

			char *hex_str = malloc(strlen(tmp_str) * 2 + 1);
			size_t pkt_len = hexify(hex_str, (const uint8_t *)tmp_str,
				strlen(tmp_str), strlen(tmp_str) * 2 + 1);

			gdb_put_packet(connection, hex_str, pkt_len);
			free(hex_str);
			free(tmp_str);
			return ERROR_OK;

		}
		gdb_put_packet(connection, "", 0);
		return ERROR_OK;
	} else if (strncmp(packet, "qSymbol", 7) == 0) {
		if (rtos_qsymbol(connection, packet, packet_size) == 1) {
			if (target->rtos_auto_detect == true) {
				target->rtos_auto_detect = false;
				target->rtos->type->create(target);
			}
			target->rtos->type->update_threads(target->rtos);
		}
		return ERROR_OK;
	} else if (strncmp(packet, "qfThreadInfo", 12) == 0) {
		int i;
		if (target->rtos) {
			if (target->rtos->thread_count == 0) {
				gdb_put_packet(connection, "l", 1);
			} else {
				/*thread id are 16 char +1 for ',' */
				char *out_str = malloc(17 * target->rtos->thread_count + 1);
				char *tmp_str = out_str;
				for (i = 0; i < target->rtos->thread_count; i++) {
					tmp_str += sprintf(tmp_str, "%c%016" PRIx64, i == 0 ? 'm' : ',',
										target->rtos->thread_details[i].threadid);
				}
				gdb_put_packet(connection, out_str, strlen(out_str));
				free(out_str);
			}
		} else
			gdb_put_packet(connection, "l", 1);

		return ERROR_OK;
	} else if (strncmp(packet, "qsThreadInfo", 12) == 0) {
		gdb_put_packet(connection, "l", 1);
		return ERROR_OK;
	} else if (strncmp(packet, "qAttached", 9) == 0) {
		gdb_put_packet(connection, "1", 1);
		return ERROR_OK;
	} else if (strncmp(packet, "qOffsets", 8) == 0) {
		char offsets[] = "Text=0;Data=0;Bss=0";
		gdb_put_packet(connection, offsets, sizeof(offsets)-1);
		return ERROR_OK;
	} else if (strncmp(packet, "qCRC:", 5) == 0) {
		/* make sure we check this before "qC" packet below
		 * otherwise it gets incorrectly handled */
		return GDB_THREAD_PACKET_NOT_CONSUMED;
	} else if (strncmp(packet, "qC", 2) == 0) {
		if (target->rtos) {
			char buffer[19];
			int size;
			size = snprintf(buffer, 19, "QC%016" PRIx64, target->rtos->current_thread);
			gdb_put_packet(connection, buffer, size);
		} else
			gdb_put_packet(connection, "QC0", 3);
		return ERROR_OK;
	} else if (packet[0] == 'T') {	/* Is thread alive? */
		threadid_t threadid;
		int found = -1;
		sscanf(packet, "T%" SCNx64, &threadid);
		if ((target->rtos) && (target->rtos->thread_details)) {
			int thread_num;
			for (thread_num = 0; thread_num < target->rtos->thread_count; thread_num++) {
				if (target->rtos->thread_details[thread_num].threadid == threadid) {
					if (target->rtos->thread_details[thread_num].exists)
						found = thread_num;
				}
			}
		}
		if (found != -1)
			gdb_put_packet(connection, "OK", 2);	/* thread alive */
		else
			gdb_put_packet(connection, "E01", 3);	/* thread not found */
		return ERROR_OK;
	} else if (packet[0] == 'H') {	/* Set current thread ( 'c' for step and continue, 'g' for
					 * all other operations ) */
		if ((packet[1] == 'g') && (target->rtos)) {
			threadid_t threadid;
			sscanf(packet, "Hg%16" SCNx64, &threadid);
			LOG_DEBUG("RTOS: GDB requested to set current thread to 0x%" PRIx64, threadid);
			/* threadid of 0 indicates target should choose */
			if (threadid == 0)
				target->rtos->current_threadid = target->rtos->current_thread;
			else
				target->rtos->current_threadid = threadid;
		}
		gdb_put_packet(connection, "OK", 2);
		return ERROR_OK;
	}

	return GDB_THREAD_PACKET_NOT_CONSUMED;
}

static int rtos_put_gdb_reg_list(struct connection *connection,
		struct rtos_reg *reg_list, int num_regs)
{
	size_t num_bytes = 1; /* NUL */
	for (int i = 0; i < num_regs; ++i)
		num_bytes += DIV_ROUND_UP(reg_list[i].size, 8) * 2;

	char *hex = malloc(num_bytes);
	char *hex_p = hex;

	for (int i = 0; i < num_regs; ++i) {
		size_t count = DIV_ROUND_UP(reg_list[i].size, 8);
		size_t n = hexify(hex_p, reg_list[i].value, count, num_bytes);
		hex_p += n;
		num_bytes -= n;
	}

	gdb_put_packet(connection, hex, strlen(hex));
	free(hex);

	return ERROR_OK;
}

/** Look through all registers to find this register. */
int rtos_get_gdb_reg(struct connection *connection, int reg_num)
{
	struct target *target = get_target_from_connection(connection);
<<<<<<< HEAD
	threadid_t current_threadid = target->rtos->current_threadid;
	if ((target->rtos != NULL) && (current_threadid != -1) &&
=======
	int64_t current_threadid = target->rtos->current_threadid;
	if ((target->rtos) && (current_threadid != -1) &&
>>>>>>> 9a9e9e2c
			(current_threadid != 0) &&
			((current_threadid != target->rtos->current_thread) ||
			(target->smp))) {	/* in smp several current thread are possible */
		struct rtos_reg *reg_list;
		int num_regs;

		LOG_DEBUG("getting register %d for thread 0x%" PRIx64
				  ", target->rtos->current_thread=0x%" PRIx64,
										reg_num,
										current_threadid,
										target->rtos->current_thread);

		int retval;
		if (target->rtos->type->get_thread_reg) {
			reg_list = calloc(1, sizeof(*reg_list));
			reg_list[0].number = reg_num;
			num_regs = 1;
			retval = target->rtos->type->get_thread_reg(target->rtos,
					current_threadid, reg_num, &reg_list[0]);
			if (retval != ERROR_OK) {
				LOG_ERROR("RTOS: failed to get register %d", reg_num);
				return retval;
			}
		} else {
			retval = target->rtos->type->get_thread_reg_list(target->rtos,
					current_threadid,
					&reg_list,
					&num_regs);
			if (retval != ERROR_OK) {
				LOG_ERROR("RTOS: failed to get register list");
				return retval;
			}
		}

		for (int i = 0; i < num_regs; ++i) {
			if (reg_list[i].number == (uint32_t)reg_num) {
				rtos_put_gdb_reg_list(connection, reg_list + i, 1);
				free(reg_list);
				return ERROR_OK;
			}
		}

		free(reg_list);
	}
	return ERROR_FAIL;
}

/** Return a list of general registers. */
int rtos_get_gdb_reg_list(struct connection *connection)
{
	struct target *target = get_target_from_connection(connection);
	int64_t current_threadid = target->rtos->current_threadid;
	if ((target->rtos) && (current_threadid != -1) &&
			(current_threadid != 0) &&
			((current_threadid != target->rtos->current_thread) ||
			(target->smp))) {	/* in smp several current thread are possible */
		struct rtos_reg *reg_list;
		int num_regs;

		LOG_DEBUG("RTOS: getting register list for thread 0x%" PRIx64
				  ", target->rtos->current_thread=0x%" PRIx64 "\r\n",
										current_threadid,
										target->rtos->current_thread);

		int retval = target->rtos->type->get_thread_reg_list(target->rtos,
				current_threadid,
				&reg_list,
				&num_regs);
		if (retval != ERROR_OK) {
			LOG_ERROR("RTOS: failed to get register list");
			return retval;
		}

		rtos_put_gdb_reg_list(connection, reg_list, num_regs);
		free(reg_list);

		return ERROR_OK;
	}
	return ERROR_FAIL;
}

int rtos_set_reg(struct connection *connection, int reg_num,
		uint8_t *reg_value)
{
	struct target *target = get_target_from_connection(connection);
	int64_t current_threadid = target->rtos->current_threadid;
	if ((target->rtos) &&
			(target->rtos->type->set_reg) &&
			(current_threadid != -1) &&
			(current_threadid != 0)) {
		return target->rtos->type->set_reg(target->rtos, reg_num, reg_value);
	}
	return ERROR_FAIL;
}

int rtos_generic_stack_read(struct target *target,
	const struct rtos_register_stacking *stacking,
	target_addr_t stack_ptr,
	struct rtos_reg **reg_list,
	int *num_regs)
{
	int retval;

	if (stack_ptr == 0) {
		LOG_ERROR("Error: null stack pointer in thread");
		return -5;
	}
	/* Read the stack */
	uint8_t *stack_data = malloc(stacking->stack_registers_size);
	target_addr_t address = stack_ptr;

	if (stacking->stack_growth_direction == 1)
		address -= stacking->stack_registers_size;
	retval = target_read_buffer(target, address, stacking->stack_registers_size, stack_data);
	if (retval != ERROR_OK) {
		free(stack_data);
		LOG_ERROR("Error reading stack frame from thread");
		return retval;
	}
	LOG_DEBUG("RTOS: Read stack frame at " TARGET_ADDR_FMT, address);

#if 0
		LOG_OUTPUT("Stack Data :");
		for (i = 0; i < stacking->stack_registers_size; i++)
			LOG_OUTPUT("%02X", stack_data[i]);
		LOG_OUTPUT("\r\n");
#endif

<<<<<<< HEAD
	target_addr_t new_stack_ptr;
	if (stacking->calculate_process_stack != NULL) {
=======
	int64_t new_stack_ptr;
	if (stacking->calculate_process_stack) {
>>>>>>> 9a9e9e2c
		new_stack_ptr = stacking->calculate_process_stack(target,
				stack_data, stacking, stack_ptr);
	} else {
		new_stack_ptr = stack_ptr - stacking->stack_growth_direction *
			stacking->stack_registers_size;
	}

	*reg_list = calloc(stacking->num_output_registers, sizeof(struct rtos_reg));
	*num_regs = stacking->num_output_registers;

	for (int i = 0; i < stacking->num_output_registers; ++i) {
		(*reg_list)[i].number = stacking->register_offsets[i].number;
		(*reg_list)[i].size = stacking->register_offsets[i].width_bits;

		int offset = stacking->register_offsets[i].offset;
		if (offset == -2)
			buf_cpy(&new_stack_ptr, (*reg_list)[i].value, (*reg_list)[i].size);
		else if (offset != -1)
			buf_cpy(stack_data + offset, (*reg_list)[i].value, (*reg_list)[i].size);

		LOG_DEBUG("register %d has value 0x%" PRIx64, (*reg_list)[i].number,
				  buf_get_u64((*reg_list)[i].value, 0, 64));
	}

	free(stack_data);
/*	LOG_OUTPUT("Output register string: %s\r\n", *hex_reg_list); */
	return ERROR_OK;
}

/* Read an individual register from the RTOS stack. */
int rtos_generic_stack_read_reg(struct target *target,
								const struct rtos_register_stacking *stacking,
								target_addr_t stack_ptr,
								uint32_t reg_num, struct rtos_reg *reg)
{
	LOG_DEBUG("stack_ptr=" TARGET_ADDR_FMT ", reg_num=%d", stack_ptr, reg_num);
	unsigned total_count = MAX(stacking->total_register_count, stacking->num_output_registers);
	unsigned i;
	for (i = 0; i < total_count; i++) {
		if (stacking->register_offsets[i].number == reg_num)
			break;
	}
	if (i >= total_count) {
		/* This register is not on the stack. Return error so a caller somewhere
		 * will just read the register directly from the target. */
		return ERROR_FAIL;
	}

	const struct stack_register_offset *offsets = &stacking->register_offsets[i];
	reg->size = offsets->width_bits;

	unsigned width_bytes = DIV_ROUND_UP(offsets->width_bits, 8);
	if (offsets->offset >= 0) {
		target_addr_t address = stack_ptr;

		if (stacking->stack_growth_direction == 1)
			address -= stacking->stack_registers_size;

		if (target_read_buffer(
				target, address + offsets->offset,
				width_bytes, reg->value) != ERROR_OK)
			return ERROR_FAIL;
		LOG_DEBUG("register %d has value 0x%" PRIx64, reg->number,
				  buf_get_u64(reg->value, 0, 64));
	} else {
		memset(reg->value, 0, width_bytes);
	}

	return ERROR_OK;
}

int rtos_generic_stack_write_reg(struct target *target,
								const struct rtos_register_stacking *stacking,
								target_addr_t stack_ptr,
								uint32_t reg_num, uint8_t *reg_value)
{
	LOG_DEBUG("stack_ptr=" TARGET_ADDR_FMT ", reg_num=%d", stack_ptr, reg_num);
	unsigned total_count = MAX(stacking->total_register_count, stacking->num_output_registers);
	unsigned i;
	for (i = 0; i < total_count; i++) {
		if (stacking->register_offsets[i].number == reg_num)
			break;
	}
	if (i >= total_count) {
		/* This register is not on the stack. Return error so a caller somewhere
		 * will just read the register directly from the target. */
		return ERROR_FAIL;
	}

	const struct stack_register_offset *offsets = &stacking->register_offsets[i];

	unsigned width_bytes = DIV_ROUND_UP(offsets->width_bits, 8);
	if (offsets->offset >= 0) {
		target_addr_t address = stack_ptr;

		if (stacking->stack_growth_direction == 1)
			address -= stacking->stack_registers_size;

		LOG_DEBUG("write 0x%" PRIx64 " to register %d",
				  buf_get_u64(reg_value, 0, offsets->width_bits), reg_num);
		if (target_write_buffer(
				target, address + offsets->offset,
				width_bytes, reg_value) != ERROR_OK)
			return ERROR_FAIL;
	} else if (offsets->offset == -1) {
		/* This register isn't on the stack, but is listed as one of those. We
		 * read it as 0, and ignore writes. */
	} else if (offsets->offset == -2) {
		/* This register requires computation when we "read" it. I'm not sure
		 * how to handle writes. We can't simply return error here because then
		 * the higher level code will end up writing the register in the halted
		 * core, which is definitely not the same as writing it for a thread. */
		LOG_ERROR("Don't know how to write register %d with offset -2 in a thread.",
				  reg_num);
		assert(0);
	} else {
		LOG_ERROR("Don't know how to handle offset <2.");
		assert(0);
	}

	return ERROR_OK;
}

static int rtos_try_next(struct target *target)
{
	struct rtos *os = target->rtos;
	struct rtos_type **type = rtos_types;

	if (!os)
		return 0;

	while (*type && os->type != *type)
		type++;

	if (!*type || !*(++type))
		return 0;

	os->type = *type;

	free(os->symbols);
	os->symbols = NULL;

	return 1;
}

int rtos_update_threads(struct target *target)
{
	if ((target->rtos) && (target->rtos->type))
		target->rtos->type->update_threads(target->rtos);
	return ERROR_OK;
}

void rtos_free_threadlist(struct rtos *rtos)
{
	if (rtos->thread_details) {
		int j;

		for (j = 0; j < rtos->thread_count; j++) {
			struct thread_detail *current_thread = &rtos->thread_details[j];
			free(current_thread->thread_name_str);
			free(current_thread->extra_info_str);
		}
		free(rtos->thread_details);
		rtos->thread_details = NULL;
		rtos->thread_count = 0;
		rtos->current_threadid = -1;
		rtos->current_thread = 0;
	}
}

<<<<<<< HEAD
bool rtos_needs_fake_step(struct target *target, int64_t thread_id)
{
	if (target->rtos->type->needs_fake_step)
		return target->rtos->type->needs_fake_step(target, thread_id);
	return target->rtos->current_thread != thread_id;
}

=======
>>>>>>> 9a9e9e2c
int rtos_read_buffer(struct target *target, target_addr_t address,
		uint32_t size, uint8_t *buffer)
{
	if (target->rtos->type->read_buffer)
		return target->rtos->type->read_buffer(target->rtos, address, size, buffer);
	return ERROR_NOT_IMPLEMENTED;
}

int rtos_write_buffer(struct target *target, target_addr_t address,
		uint32_t size, const uint8_t *buffer)
{
	if (target->rtos->type->write_buffer)
		return target->rtos->type->write_buffer(target->rtos, address, size, buffer);
	return ERROR_NOT_IMPLEMENTED;
}<|MERGE_RESOLUTION|>--- conflicted
+++ resolved
@@ -160,13 +160,8 @@
 	}
 
 	for (x = 0; rtos_types[x]; x++)
-<<<<<<< HEAD
-		if (0 == strcmp(cp, rtos_types[x]->name))
+		if (strcmp(cp, rtos_types[x]->name) == 0)
 			return os_alloc_create(target, rtos_types[x], cmd_ctx);
-=======
-		if (strcmp(cp, rtos_types[x]->name) == 0)
-			return os_alloc_create(target, rtos_types[x]);
->>>>>>> 9a9e9e2c
 
 	Jim_SetResultFormatted(goi->interp, "Unknown RTOS type %s, try one of: ", cp);
 	res = Jim_GetResult(goi->interp);
@@ -500,13 +495,8 @@
 int rtos_get_gdb_reg(struct connection *connection, int reg_num)
 {
 	struct target *target = get_target_from_connection(connection);
-<<<<<<< HEAD
 	threadid_t current_threadid = target->rtos->current_threadid;
-	if ((target->rtos != NULL) && (current_threadid != -1) &&
-=======
-	int64_t current_threadid = target->rtos->current_threadid;
 	if ((target->rtos) && (current_threadid != -1) &&
->>>>>>> 9a9e9e2c
 			(current_threadid != 0) &&
 			((current_threadid != target->rtos->current_thread) ||
 			(target->smp))) {	/* in smp several current thread are possible */
@@ -635,13 +625,8 @@
 		LOG_OUTPUT("\r\n");
 #endif
 
-<<<<<<< HEAD
 	target_addr_t new_stack_ptr;
-	if (stacking->calculate_process_stack != NULL) {
-=======
-	int64_t new_stack_ptr;
 	if (stacking->calculate_process_stack) {
->>>>>>> 9a9e9e2c
 		new_stack_ptr = stacking->calculate_process_stack(target,
 				stack_data, stacking, stack_ptr);
 	} else {
@@ -812,7 +797,6 @@
 	}
 }
 
-<<<<<<< HEAD
 bool rtos_needs_fake_step(struct target *target, int64_t thread_id)
 {
 	if (target->rtos->type->needs_fake_step)
@@ -820,8 +804,6 @@
 	return target->rtos->current_thread != thread_id;
 }
 
-=======
->>>>>>> 9a9e9e2c
 int rtos_read_buffer(struct target *target, target_addr_t address,
 		uint32_t size, uint8_t *buffer)
 {
