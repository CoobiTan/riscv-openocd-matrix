/**************************************************************************
*   Copyright (C) 2012 by Andreas Fritiofson                              *
*   andreas.fritiofson@gmail.com                                          *
*                                                                         *
*   This program is free software; you can redistribute it and/or modify  *
*   it under the terms of the GNU General Public License as published by  *
*   the Free Software Foundation; either version 2 of the License, or     *
*   (at your option) any later version.                                   *
*                                                                         *
*   This program is distributed in the hope that it will be useful,       *
*   but WITHOUT ANY WARRANTY; without even the implied warranty of        *
*   MERCHANTABILITY or FITNESS FOR A PARTICULAR PURPOSE.  See the         *
*   GNU General Public License for more details.                          *
*                                                                         *
*   You should have received a copy of the GNU General Public License     *
*   along with this program.  If not, see <http://www.gnu.org/licenses/>. *
***************************************************************************/

/**
 * @file
 * JTAG adapters based on the FT2232 full and high speed USB parts are
 * popular low cost JTAG debug solutions.  Many FT2232 based JTAG adapters
 * are discrete, but development boards may integrate them as alternatives
 * to more capable (and expensive) third party JTAG pods.
 *
 * JTAG uses only one of the two communications channels ("MPSSE engines")
 * on these devices.  Adapters based on FT4232 parts have four ports/channels
 * (A/B/C/D), instead of just two (A/B).
 *
 * Especially on development boards integrating one of these chips (as
 * opposed to discrete pods/dongles), the additional channels can be used
 * for a variety of purposes, but OpenOCD only uses one channel at a time.
 *
 *  - As a USB-to-serial adapter for the target's console UART ...
 *    which may be able to support ROM boot loaders that load initial
 *    firmware images to flash (or SRAM).
 *
 *  - On systems which support ARM's SWD in addition to JTAG, or instead
 *    of it, that second port can be used for reading SWV/SWO trace data.
 *
 *  - Additional JTAG links, e.g. to a CPLD or * FPGA.
 *
 * FT2232 based JTAG adapters are "dumb" not "smart", because most JTAG
 * request/response interactions involve round trips over the USB link.
 * A "smart" JTAG adapter has intelligence close to the scan chain, so it
 * can for example poll quickly for a status change (usually taking on the
 * order of microseconds not milliseconds) before beginning a queued
 * transaction which require the previous one to have completed.
 *
 * There are dozens of adapters of this type, differing in details which
 * this driver needs to understand.  Those "layout" details are required
 * as part of FT2232 driver configuration.
 *
 * This code uses information contained in the MPSSE specification which was
 * found here:
 * https://www.ftdichip.com/Support/Documents/AppNotes/AN2232C-01_MPSSE_Cmnd.pdf
 * Hereafter this is called the "MPSSE Spec".
 *
 * The datasheet for the ftdichip.com's FT2232H part is here:
 * https://www.ftdichip.com/Support/Documents/DataSheets/ICs/DS_FT2232H.pdf
 *
 * Also note the issue with code 0x4b (clock data to TMS) noted in
 * http://developer.intra2net.com/mailarchive/html/libftdi/2009/msg00292.html
 * which can affect longer JTAG state paths.
 */

#ifdef HAVE_CONFIG_H
#include "config.h"
#endif

/* project specific includes */
#include <jtag/drivers/jtag_usb_common.h>
#include <jtag/interface.h>
#include <jtag/swd.h>
#include <transport/transport.h>
#include <helper/time_support.h>
#include <helper/log.h>

#if IS_CYGWIN == 1
#include <windows.h>
#endif

#include <assert.h>

/* FTDI access library includes */
#include "mpsse.h"

#if BUILD_FTDI_OSCAN1 == 1
#define DO_CLOCK_DATA clock_data
#define DO_CLOCK_TMS_CS clock_tms_cs
#define DO_CLOCK_TMS_CS_OUT clock_tms_cs_out
#else
#define DO_CLOCK_DATA mpsse_clock_data
#define DO_CLOCK_TMS_CS mpsse_clock_tms_cs
#define DO_CLOCK_TMS_CS_OUT mpsse_clock_tms_cs_out
#endif

#define JTAG_MODE (LSB_FIRST | POS_EDGE_IN | NEG_EDGE_OUT)
#define JTAG_MODE_ALT (LSB_FIRST | NEG_EDGE_IN | NEG_EDGE_OUT)
#define SWD_MODE (LSB_FIRST | POS_EDGE_IN | NEG_EDGE_OUT)

static char *ftdi_device_desc;
static char *ftdi_serial;
static uint8_t ftdi_channel;
static uint8_t ftdi_jtag_mode = JTAG_MODE;

static bool swd_mode;

#if BUILD_FTDI_OSCAN1 == 1
/*
  The cJTAG 2-wire OSCAN1 protocol, in lieu of 4-wire JTAG, is a configuration option
  for some SoCs. An FTDI-based adapter that can be configured to appropriately drive
  the bidirectional pin TMSC is able to drive OSCAN1 protocol.  For example, an Olimex
  ARM-USB-TINY-H with the ARM-JTAG-SWD adapter, connected to a cJTAG-enabled
  target board is such a topology.  A TCK cycle with TMS=1/TDI=N translates to a TMSC
  output of N, and a TCK cycle with TMS=0 translates to a TMSC input from the target back
  to the adapter/probe.  The OSCAN1 protocol uses 3 TCK cycles to generate the data flow
  that is equivalent to that of a single TCK cycle in 4-wire JTAG. The OSCAN1-related
  code in this module translates IR/DR scan commanads and JTAG state traversal commands
  to the two-wire clocking and signaling of OSCAN1 protocol, if placed into oscan1 mode
  during initialization.
*/
static void oscan1_reset_online_activate(void);
static void oscan1_mpsse_clock_data(struct mpsse_ctx *ctx, const uint8_t *out, unsigned out_offset, uint8_t *in,
				    unsigned in_offset, unsigned length, uint8_t mode);
static void oscan1_mpsse_clock_tms_cs(struct mpsse_ctx *ctx, const uint8_t *out, unsigned out_offset, uint8_t *in,
				      unsigned in_offset, unsigned length, bool tdi, uint8_t mode);
static void oscan1_mpsse_clock_tms_cs_out(struct mpsse_ctx *ctx, const uint8_t *out, unsigned out_offset,
					  unsigned length, bool tdi, uint8_t mode);

static bool oscan1_mode;
#endif

#define MAX_USB_IDS 8
/* vid = pid = 0 marks the end of the list */
static uint16_t ftdi_vid[MAX_USB_IDS + 1] = { 0 };
static uint16_t ftdi_pid[MAX_USB_IDS + 1] = { 0 };

static struct mpsse_ctx *mpsse_ctx;

struct signal {
	const char *name;
	uint16_t data_mask;
	uint16_t input_mask;
	uint16_t oe_mask;
	bool invert_data;
	bool invert_input;
	bool invert_oe;
	struct signal *next;
};

static struct signal *signals;

/* FIXME: Where to store per-instance data? We need an SWD context. */
static struct swd_cmd_queue_entry {
	uint8_t cmd;
	uint32_t *dst;
	uint8_t trn_ack_data_parity_trn[DIV_ROUND_UP(4 + 3 + 32 + 1 + 4, 8)];
} *swd_cmd_queue;
static size_t swd_cmd_queue_length;
static size_t swd_cmd_queue_alloced;
static int queued_retval;
static int freq;

static uint16_t output;
static uint16_t direction;
static uint16_t jtag_output_init;
static uint16_t jtag_direction_init;

static int ftdi_swd_switch_seq(enum swd_special_seq seq);

static struct signal *find_signal_by_name(const char *name)
{
	for (struct signal *sig = signals; sig; sig = sig->next) {
		if (strcmp(name, sig->name) == 0)
			return sig;
	}
	return NULL;
}

static struct signal *create_signal(const char *name)
{
	struct signal **psig = &signals;
	while (*psig)
		psig = &(*psig)->next;

	*psig = calloc(1, sizeof(**psig));
	if (*psig == NULL)
		return NULL;

	(*psig)->name = strdup(name);
	if ((*psig)->name == NULL) {
		free(*psig);
		*psig = NULL;
	}
	return *psig;
}

static int ftdi_set_signal(const struct signal *s, char value)
{
	bool data;
	bool oe;

	if (s->data_mask == 0 && s->oe_mask == 0) {
		LOG_ERROR("interface doesn't provide signal '%s'", s->name);
		return ERROR_FAIL;
	}
	switch (value) {
	case '0':
		data = s->invert_data;
		oe = !s->invert_oe;
		break;
	case '1':
		if (s->data_mask == 0) {
			LOG_ERROR("interface can't drive '%s' high", s->name);
			return ERROR_FAIL;
		}
		data = !s->invert_data;
		oe = !s->invert_oe;
		break;
	case 'z':
	case 'Z':
		if (s->oe_mask == 0) {
			LOG_ERROR("interface can't tri-state '%s'", s->name);
			return ERROR_FAIL;
		}
		data = s->invert_data;
		oe = s->invert_oe;
		break;
	default:
		assert(0 && "invalid signal level specifier");
		return ERROR_FAIL;
	}

	uint16_t old_output = output;
	uint16_t old_direction = direction;

	output = data ? output | s->data_mask : output & ~s->data_mask;
	if (s->oe_mask == s->data_mask)
		direction = oe ? direction | s->oe_mask : direction & ~s->oe_mask;
	else
		output = oe ? output | s->oe_mask : output & ~s->oe_mask;

	if ((output & 0xff) != (old_output & 0xff) || (direction & 0xff) != (old_direction & 0xff))
		mpsse_set_data_bits_low_byte(mpsse_ctx, output & 0xff, direction & 0xff);
	if ((output >> 8 != old_output >> 8) || (direction >> 8 != old_direction >> 8))
		mpsse_set_data_bits_high_byte(mpsse_ctx, output >> 8, direction >> 8);

	return ERROR_OK;
}

static int ftdi_get_signal(const struct signal *s, uint16_t *value_out)
{
	uint8_t data_low = 0;
	uint8_t data_high = 0;

	if (s->input_mask == 0) {
		LOG_ERROR("interface doesn't provide signal '%s'", s->name);
		return ERROR_FAIL;
	}

	if (s->input_mask & 0xff)
		mpsse_read_data_bits_low_byte(mpsse_ctx, &data_low);
	if (s->input_mask >> 8)
		mpsse_read_data_bits_high_byte(mpsse_ctx, &data_high);

	mpsse_flush(mpsse_ctx);

	*value_out = (((uint16_t)data_high) << 8) | data_low;

	if (s->invert_input)
		*value_out = ~(*value_out);

	*value_out &= s->input_mask;

	return ERROR_OK;
}

#if BUILD_FTDI_OSCAN1 == 1
static void clock_data(struct mpsse_ctx *ctx, const uint8_t *out, unsigned out_offset, uint8_t *in,
		     unsigned in_offset, unsigned length, uint8_t mode)
{
	if (oscan1_mode)
		oscan1_mpsse_clock_data(ctx, out, out_offset, in, in_offset, length, mode);
	else
		mpsse_clock_data(ctx, out, out_offset, in, in_offset, length, mode);
}

static void clock_tms_cs(struct mpsse_ctx *ctx, const uint8_t *out, unsigned out_offset, uint8_t *in,
		       unsigned in_offset, unsigned length, bool tdi, uint8_t mode)
{
	if (oscan1_mode)
		oscan1_mpsse_clock_tms_cs(ctx, out, out_offset, in, in_offset, length, tdi, mode);
	else
		mpsse_clock_tms_cs(ctx, out, out_offset, in, in_offset, length, tdi, mode);
}

static void clock_tms_cs_out(struct mpsse_ctx *ctx, const uint8_t *out, unsigned out_offset,
			   unsigned length, bool tdi, uint8_t mode)
{
	if (oscan1_mode)
		oscan1_mpsse_clock_tms_cs_out(ctx, out, out_offset, length, tdi, mode);
	else
		mpsse_clock_tms_cs_out(ctx, out, out_offset, length, tdi, mode);
}
#endif

/**
 * Function move_to_state
 * moves the TAP controller from the current state to a
 * \a goal_state through a path given by tap_get_tms_path().  State transition
 * logging is performed by delegation to clock_tms().
 *
 * @param goal_state is the destination state for the move.
 */
static void move_to_state(tap_state_t goal_state)
{
	tap_state_t start_state = tap_get_state();

	/*	goal_state is 1/2 of a tuple/pair of states which allow convenient
		lookup of the required TMS pattern to move to this state from the
		start state.
	*/

	/* do the 2 lookups */
	uint8_t tms_bits  = tap_get_tms_path(start_state, goal_state);
	int tms_count = tap_get_tms_path_len(start_state, goal_state);
	assert(tms_count <= 8);

	LOG_DEBUG_IO("start=%s goal=%s", tap_state_name(start_state), tap_state_name(goal_state));

	/* Track state transitions step by step */
	for (int i = 0; i < tms_count; i++)
		tap_set_state(tap_state_transition(tap_get_state(), (tms_bits >> i) & 1));

	DO_CLOCK_TMS_CS_OUT(mpsse_ctx,
		&tms_bits,
		0,
		tms_count,
		false,
		ftdi_jtag_mode);
}

static int ftdi_speed(int speed)
{
	int retval;
	retval = mpsse_set_frequency(mpsse_ctx, speed);

	if (retval < 0) {
		LOG_ERROR("couldn't set FTDI TCK speed");
		return retval;
	}

	if (!swd_mode && speed >= 10000000 && ftdi_jtag_mode != JTAG_MODE_ALT)
		LOG_INFO("ftdi: if you experience problems at higher adapter clocks, try "
			 "the command \"ftdi_tdo_sample_edge falling\"");
	return ERROR_OK;
}

static int ftdi_speed_div(int speed, int *khz)
{
	*khz = speed / 1000;
	return ERROR_OK;
}

static int ftdi_khz(int khz, int *jtag_speed)
{
	if (khz == 0 && !mpsse_is_high_speed(mpsse_ctx)) {
		LOG_DEBUG("RCLK not supported");
		return ERROR_FAIL;
	}

	*jtag_speed = khz * 1000;
	return ERROR_OK;
}

static void ftdi_end_state(tap_state_t state)
{
	if (tap_is_state_stable(state))
		tap_set_end_state(state);
	else {
		LOG_ERROR("BUG: %s is not a stable end state", tap_state_name(state));
		exit(-1);
	}
}

static void ftdi_execute_runtest(struct jtag_command *cmd)
{
	int i;
	static const uint8_t zero;

	LOG_DEBUG_IO("runtest %i cycles, end in %s",
		cmd->cmd.runtest->num_cycles,
		tap_state_name(cmd->cmd.runtest->end_state));

	if (tap_get_state() != TAP_IDLE)
		move_to_state(TAP_IDLE);

	/* TODO: Reuse ftdi_execute_stableclocks */
	i = cmd->cmd.runtest->num_cycles;
	while (i > 0) {
		/* there are no state transitions in this code, so omit state tracking */
		unsigned this_len = i > 7 ? 7 : i;
		DO_CLOCK_TMS_CS_OUT(mpsse_ctx, &zero, 0, this_len, false, ftdi_jtag_mode);
		i -= this_len;
	}

	ftdi_end_state(cmd->cmd.runtest->end_state);

	if (tap_get_state() != tap_get_end_state())
		move_to_state(tap_get_end_state());

	LOG_DEBUG_IO("runtest: %i, end in %s",
		cmd->cmd.runtest->num_cycles,
		tap_state_name(tap_get_end_state()));
}

static void ftdi_execute_statemove(struct jtag_command *cmd)
{
	LOG_DEBUG_IO("statemove end in %s",
		tap_state_name(cmd->cmd.statemove->end_state));

	ftdi_end_state(cmd->cmd.statemove->end_state);

	/* shortest-path move to desired end state */
	if (tap_get_state() != tap_get_end_state() || tap_get_end_state() == TAP_RESET)
		move_to_state(tap_get_end_state());
}

/**
 * Clock a bunch of TMS (or SWDIO) transitions, to change the JTAG
 * (or SWD) state machine. REVISIT: Not the best method, perhaps.
 */
static void ftdi_execute_tms(struct jtag_command *cmd)
{
	LOG_DEBUG_IO("TMS: %d bits", cmd->cmd.tms->num_bits);

	/* TODO: Missing tap state tracking, also missing from ft2232.c! */
	DO_CLOCK_TMS_CS_OUT(mpsse_ctx,
		cmd->cmd.tms->bits,
		0,
		cmd->cmd.tms->num_bits,
		false,
		ftdi_jtag_mode);
}

static void ftdi_execute_pathmove(struct jtag_command *cmd)
{
	tap_state_t *path = cmd->cmd.pathmove->path;
	int num_states  = cmd->cmd.pathmove->num_states;

	LOG_DEBUG_IO("pathmove: %i states, current: %s  end: %s", num_states,
		tap_state_name(tap_get_state()),
		tap_state_name(path[num_states-1]));

	int state_count = 0;
	unsigned bit_count = 0;
	uint8_t tms_byte = 0;

	LOG_DEBUG_IO("-");

	/* this loop verifies that the path is legal and logs each state in the path */
	while (num_states--) {

		/* either TMS=0 or TMS=1 must work ... */
		if (tap_state_transition(tap_get_state(), false)
		    == path[state_count])
			buf_set_u32(&tms_byte, bit_count++, 1, 0x0);
		else if (tap_state_transition(tap_get_state(), true)
			 == path[state_count]) {
			buf_set_u32(&tms_byte, bit_count++, 1, 0x1);

			/* ... or else the caller goofed BADLY */
		} else {
			LOG_ERROR("BUG: %s -> %s isn't a valid "
				"TAP state transition",
				tap_state_name(tap_get_state()),
				tap_state_name(path[state_count]));
			exit(-1);
		}

		tap_set_state(path[state_count]);
		state_count++;

		if (bit_count == 7 || num_states == 0) {
			DO_CLOCK_TMS_CS_OUT(mpsse_ctx,
					&tms_byte,
					0,
					bit_count,
					false,
					ftdi_jtag_mode);
			bit_count = 0;
		}
	}
	tap_set_end_state(tap_get_state());
}

static void ftdi_execute_scan(struct jtag_command *cmd)
{
	LOG_DEBUG_IO("%s type:%d", cmd->cmd.scan->ir_scan ? "IRSCAN" : "DRSCAN",
		jtag_scan_type(cmd->cmd.scan));

	/* Make sure there are no trailing fields with num_bits == 0, or the logic below will fail. */
	while (cmd->cmd.scan->num_fields > 0
			&& cmd->cmd.scan->fields[cmd->cmd.scan->num_fields - 1].num_bits == 0) {
		cmd->cmd.scan->num_fields--;
		LOG_DEBUG_IO("discarding trailing empty field");
	}

	if (cmd->cmd.scan->num_fields == 0) {
		LOG_DEBUG_IO("empty scan, doing nothing");
		return;
	}

	if (cmd->cmd.scan->ir_scan) {
		if (tap_get_state() != TAP_IRSHIFT)
			move_to_state(TAP_IRSHIFT);
	} else {
		if (tap_get_state() != TAP_DRSHIFT)
			move_to_state(TAP_DRSHIFT);
	}

	ftdi_end_state(cmd->cmd.scan->end_state);

	struct scan_field *field = cmd->cmd.scan->fields;
	unsigned scan_size = 0;

	for (int i = 0; i < cmd->cmd.scan->num_fields; i++, field++) {
		scan_size += field->num_bits;
		LOG_DEBUG_IO("%s%s field %d/%d %d bits",
			field->in_value ? "in" : "",
			field->out_value ? "out" : "",
			i,
			cmd->cmd.scan->num_fields,
			field->num_bits);

		if (i == cmd->cmd.scan->num_fields - 1 && tap_get_state() != tap_get_end_state()) {
			/* Last field, and we're leaving IRSHIFT/DRSHIFT. Clock last bit during tap
			 * movement. This last field can't have length zero, it was checked above. */
			DO_CLOCK_DATA(mpsse_ctx,
				field->out_value,
				0,
				field->in_value,
				0,
				field->num_bits - 1,
				ftdi_jtag_mode);
			uint8_t last_bit = 0;
			if (field->out_value)
				bit_copy(&last_bit, 0, field->out_value, field->num_bits - 1, 1);
			uint8_t tms_bits = 0x01;
			DO_CLOCK_TMS_CS(mpsse_ctx,
					&tms_bits,
					0,
					field->in_value,
					field->num_bits - 1,
					1,
					last_bit,
					ftdi_jtag_mode);
			tap_set_state(tap_state_transition(tap_get_state(), 1));
			DO_CLOCK_TMS_CS_OUT(mpsse_ctx,
					&tms_bits,
					1,
					1,
					last_bit,
					ftdi_jtag_mode);
			tap_set_state(tap_state_transition(tap_get_state(), 0));
		} else
			DO_CLOCK_DATA(mpsse_ctx,
				field->out_value,
				0,
				field->in_value,
				0,
				field->num_bits,
				ftdi_jtag_mode);
	}

	if (tap_get_state() != tap_get_end_state())
		move_to_state(tap_get_end_state());

	LOG_DEBUG_IO("%s scan, %i bits, end in %s",
		(cmd->cmd.scan->ir_scan) ? "IR" : "DR", scan_size,
		tap_state_name(tap_get_end_state()));
}

static int ftdi_reset(int trst, int srst)
{
	struct signal *sig_ntrst = find_signal_by_name("nTRST");
	struct signal *sig_nsrst = find_signal_by_name("nSRST");

	LOG_DEBUG_IO("reset trst: %i srst %i", trst, srst);

	if (trst == 1) {
		if (sig_ntrst)
			ftdi_set_signal(sig_ntrst, '0');
		else
			LOG_ERROR("Can't assert TRST: nTRST signal is not defined");
	} else if (sig_ntrst && jtag_get_reset_config() & RESET_HAS_TRST &&
			trst == 0) {
		if (jtag_get_reset_config() & RESET_TRST_OPEN_DRAIN)
			ftdi_set_signal(sig_ntrst, 'z');
		else
			ftdi_set_signal(sig_ntrst, '1');
	}

	if (srst == 1) {
		if (sig_nsrst)
			ftdi_set_signal(sig_nsrst, '0');
		else
			LOG_ERROR("Can't assert SRST: nSRST signal is not defined");
	} else if (sig_nsrst && jtag_get_reset_config() & RESET_HAS_SRST &&
			srst == 0) {
		if (jtag_get_reset_config() & RESET_SRST_PUSH_PULL)
			ftdi_set_signal(sig_nsrst, '1');
		else
			ftdi_set_signal(sig_nsrst, 'z');
	}

	return mpsse_flush(mpsse_ctx);
}

static void ftdi_execute_sleep(struct jtag_command *cmd)
{
	LOG_DEBUG_IO("sleep %" PRIi32, cmd->cmd.sleep->us);

	mpsse_flush(mpsse_ctx);
	jtag_sleep(cmd->cmd.sleep->us);
	LOG_DEBUG_IO("sleep %" PRIi32 " usec while in %s",
		cmd->cmd.sleep->us,
		tap_state_name(tap_get_state()));
}

static void ftdi_execute_stableclocks(struct jtag_command *cmd)
{
	/* this is only allowed while in a stable state.  A check for a stable
	 * state was done in jtag_add_clocks()
	 */
	int num_cycles = cmd->cmd.stableclocks->num_cycles;

	/* 7 bits of either ones or zeros. */
	uint8_t tms = tap_get_state() == TAP_RESET ? 0x7f : 0x00;

	/* TODO: Use mpsse_clock_data with in=out=0 for this, if TMS can be set to
	 * the correct level and remain there during the scan */
	while (num_cycles > 0) {
		/* there are no state transitions in this code, so omit state tracking */
		unsigned this_len = num_cycles > 7 ? 7 : num_cycles;
		DO_CLOCK_TMS_CS_OUT(mpsse_ctx, &tms, 0, this_len, false, ftdi_jtag_mode);
		num_cycles -= this_len;
	}

	LOG_DEBUG_IO("clocks %i while in %s",
		cmd->cmd.stableclocks->num_cycles,
		tap_state_name(tap_get_state()));
}

static void ftdi_execute_command(struct jtag_command *cmd)
{
	switch (cmd->type) {
<<<<<<< HEAD
		case JTAG_RESET:
			ftdi_execute_reset(cmd);
#if BUILD_FTDI_OSCAN1 == 1
			oscan1_reset_online_activate(); /* put the target back into OSCAN1 mode */
#endif
			break;
=======
>>>>>>> 8833c889
		case JTAG_RUNTEST:
			ftdi_execute_runtest(cmd);
			break;
		case JTAG_TLR_RESET:
			ftdi_execute_statemove(cmd);
#if BUILD_FTDI_OSCAN1 == 1
			oscan1_reset_online_activate(); /* put the target back into OSCAN1 mode */
#endif
			break;
		case JTAG_PATHMOVE:
			ftdi_execute_pathmove(cmd);
			break;
		case JTAG_SCAN:
			ftdi_execute_scan(cmd);
			break;
		case JTAG_SLEEP:
			ftdi_execute_sleep(cmd);
			break;
		case JTAG_STABLECLOCKS:
			ftdi_execute_stableclocks(cmd);
			break;
		case JTAG_TMS:
			ftdi_execute_tms(cmd);
			break;
		default:
			LOG_ERROR("BUG: unknown JTAG command type encountered: %d", cmd->type);
			break;
	}
}

static int ftdi_execute_queue(void)
{
	/* blink, if the current layout has that feature */
	struct signal *led = find_signal_by_name("LED");
	if (led)
		ftdi_set_signal(led, '1');

	for (struct jtag_command *cmd = jtag_command_queue; cmd; cmd = cmd->next) {
		/* fill the write buffer with the desired command */
		ftdi_execute_command(cmd);
	}

	if (led)
		ftdi_set_signal(led, '0');

	int retval = mpsse_flush(mpsse_ctx);
	if (retval != ERROR_OK)
		LOG_ERROR("error while flushing MPSSE queue: %d", retval);

	return retval;
}

static int ftdi_initialize(void)
{
	if (tap_get_tms_path_len(TAP_IRPAUSE, TAP_IRPAUSE) == 7)
		LOG_DEBUG("ftdi interface using 7 step jtag state transitions");
	else
		LOG_DEBUG("ftdi interface using shortest path jtag state transitions");

	if (!ftdi_vid[0] && !ftdi_pid[0]) {
		LOG_ERROR("Please specify ftdi_vid_pid");
		return ERROR_JTAG_INIT_FAILED;
	}

	for (int i = 0; ftdi_vid[i] || ftdi_pid[i]; i++) {
		mpsse_ctx = mpsse_open(&ftdi_vid[i], &ftdi_pid[i], ftdi_device_desc,
				ftdi_serial, jtag_usb_get_location(), ftdi_channel);
		if (mpsse_ctx)
			break;
	}

	if (!mpsse_ctx)
		return ERROR_JTAG_INIT_FAILED;

	output = jtag_output_init;
	direction = jtag_direction_init;

	if (swd_mode) {
		struct signal *sig = find_signal_by_name("SWD_EN");
		if (!sig) {
			LOG_ERROR("SWD mode is active but SWD_EN signal is not defined");
			return ERROR_JTAG_INIT_FAILED;
		}
		/* A dummy SWD_EN would have zero mask */
		if (sig->data_mask)
			ftdi_set_signal(sig, '1');
#if BUILD_FTDI_OSCAN1 == 1
	} else if (oscan1_mode) {
		struct signal *sig = find_signal_by_name("JTAG_SEL");
		if (!sig) {
			LOG_ERROR("OSCAN1 mode is active but JTAG_SEL signal is not defined");
			return ERROR_JTAG_INIT_FAILED;
		}
		/* A dummy JTAG_SEL would have zero mask */
		if (sig->data_mask)
			ftdi_set_signal(sig, '0');
#endif
	}

	mpsse_set_data_bits_low_byte(mpsse_ctx, output & 0xff, direction & 0xff);
	mpsse_set_data_bits_high_byte(mpsse_ctx, output >> 8, direction >> 8);

	mpsse_loopback_config(mpsse_ctx, false);

	freq = mpsse_set_frequency(mpsse_ctx, jtag_get_speed_khz() * 1000);

	return mpsse_flush(mpsse_ctx);
}

static int ftdi_quit(void)
{
	mpsse_close(mpsse_ctx);

	struct signal *sig = signals;
	while (sig) {
		struct signal *next = sig->next;
		free((void *)sig->name);
		free(sig);
		sig = next;
	}

	free(ftdi_device_desc);
	free(ftdi_serial);

	free(swd_cmd_queue);

	return ERROR_OK;
}

#if BUILD_FTDI_OSCAN1 == 1
static void oscan1_mpsse_clock_data(struct mpsse_ctx *ctx, const uint8_t *out, unsigned out_offset, uint8_t *in,
		     unsigned in_offset, unsigned length, uint8_t mode)
{
	static const uint8_t zero;
	static const uint8_t one = 1;

	LOG_DEBUG_IO("oscan1_mpsse_clock_data: %sout %d bits", in ? "in" : "", length);

	for (unsigned i = 0; i < length; i++) {
		int bitnum;
		uint8_t bit;

		/* OSCAN1 uses 3 separate clocks */

		/* drive TMSC to the *negation* of the desired TDI value */
		bitnum = out_offset + i;
		bit = out ? ((out[bitnum/8] >> (bitnum%8)) & 0x1) : 0;

		/* Try optimized case first: if desired TDI bit is 1, then we
		   can fuse what would otherwise be the first two MPSSE commands */
		if (bit) {
			const uint8_t tmsbits = 0x3;  /* 1, 1 */
			mpsse_clock_tms_cs_out(mpsse_ctx, &tmsbits, 0, 2, false, mode);
		} else {
			/* Can't fuse because TDI varies; less efficient */
			mpsse_clock_tms_cs_out(mpsse_ctx, &one, 0, 1, bit ? 0 : 1, mode);

			/* drive TMSC to desired TMS value (always zero in this context) */
			mpsse_clock_tms_cs_out(mpsse_ctx, &one, 0, 1, false, mode);
		}

		/* drive another TCK without driving TMSC (TDO cycle) */
		mpsse_clock_tms_cs(mpsse_ctx, &zero, 0, in, in_offset+i, 1, false, mode);
	}
}


static void oscan1_mpsse_clock_tms_cs(struct mpsse_ctx *ctx, const uint8_t *out, unsigned out_offset, uint8_t *in,
		       unsigned in_offset, unsigned length, bool tdi, uint8_t mode)
{
	static const uint8_t zero;
	static const uint8_t one = 1;

	LOG_DEBUG_IO("oscan1_mpsse_clock_tms_cs: %sout %d bits, tdi=%d", in ? "in" : "", length, tdi);

	for (unsigned i = 0; i < length; i++) {
		int bitnum;
		uint8_t tmsbit;
		uint8_t tdibit;

		/* OSCAN1 uses 3 separate clocks */

		/* drive TMSC to the *negation* of the desired TDI value */
		tdibit = tdi ? 0 : 1;

		/* drive TMSC to desired TMS value */
		bitnum = out_offset + i;
		tmsbit = ((out[bitnum/8] >> (bitnum%8)) & 0x1);

		if (tdibit == tmsbit) {
			/* Can squash into a single MPSSE command */
			const uint8_t tmsbits = 0x3;
			mpsse_clock_tms_cs_out(mpsse_ctx, &tmsbits, 0, 2, tdibit, mode);
		} else {
			/* Unoptimized case, can't formulate with a single command */
			mpsse_clock_tms_cs_out(mpsse_ctx, &one, 0, 1, tdibit, mode);
			mpsse_clock_tms_cs_out(mpsse_ctx, &one, 0, 1, (tmsbit != 0), mode);
		}

		/* drive another TCK without driving TMSC (TDO cycle) */
		mpsse_clock_tms_cs(mpsse_ctx, &zero, 0, in, in_offset+i, 1, false, mode);
	}
}


static void oscan1_mpsse_clock_tms_cs_out(struct mpsse_ctx *ctx, const uint8_t *out, unsigned out_offset,
			   unsigned length, bool tdi, uint8_t mode)
{
	oscan1_mpsse_clock_tms_cs(ctx, out, out_offset, 0, 0, length, tdi, mode);
}


static void oscan1_set_tck_tms_tdi(struct signal *tck, char tckvalue, struct signal *tms,
				   char tmsvalue, struct signal *tdi, char tdivalue)
{
	ftdi_set_signal(tms, tmsvalue);
	ftdi_set_signal(tdi, tdivalue);
	ftdi_set_signal(tck, tckvalue);
}

static void oscan1_reset_online_activate(void)
{
	/* After TAP reset, the OSCAN1-to-JTAG adapter is in offline and
	non-activated state.  Escape sequences are needed to bring
	the TAP online and activated into OSCAN1 mode. */

	struct signal *tck = find_signal_by_name("TCK");
	struct signal *tdi = find_signal_by_name("TDI");
	struct signal *tms = find_signal_by_name("TMS");
	struct signal *tdo = find_signal_by_name("TDO");
	uint16_t tdovalue;

	static const struct {
	  int8_t tck;
	  int8_t tms;
	  int8_t tdi;
	} sequence[] = {
	  /* TCK=0, TMS=1, TDI=0 (drive TMSC to 0 baseline) */
	  {'0', '1', '0'},

	  /* Drive cJTAG escape sequence for TAP reset - 8 TMSC edges */
	  /* TCK=1, TMS=1, TDI=0 (rising edge of TCK with TMSC still 0) */
	  {'1', '1', '0'},
	  /* TCK=1, TMS=1, TDI=1 (drive rising TMSC edge) */
	  {'1', '1', '1'},
	  /* TCK=1, TMS=1, TDI=0 (drive falling TMSC edge) */
	  {'1', '1', '0'},
	  /* TCK=1, TMS=1, TDI=1 (drive rising TMSC edge) */
	  {'1', '1', '1'},
	  /* TCK=1, TMS=1, TDI=0 (drive falling TMSC edge) */
	  {'1', '1', '0'},
	  /* TCK=1, TMS=1, TDI=1 (drive rising TMSC edge) */
	  {'1', '1', '1'},
	  /* TCK=1, TMS=1, TDI=0 (drive falling TMSC edge) */
	  {'1', '1', '0'},
	  /* TCK=1, TMS=1, TDI=1 (drive rising TMSC edge) */
	  {'1', '1', '1'},
	  /* TCK=1, TMS=1, TDI=0 (drive falling TMSC edge) */
	  {'1', '1', '0'},
	  /* TCK=0, TMS=1, TDI=0 (falling edge TCK with TMSC still 0) */
	  {'0', '1', '0'},

	  /* 3 TCK pulses for padding */
	  /* TCK=1, TMS=1, TDI=0 (drive rising TCK edge) */
	  {'1', '1', '0'},
	  /* TCK=0, TMS=1, TDI=0 (drive falling TCK edge) */
	  {'0', '1', '0'},
	  /* TCK=1, TMS=1, TDI=0 (drive rising TCK edge) */
	  {'1', '1', '0'},
	  /* TCK=0, TMS=1, TDI=0 (drive falling TCK edge) */
	  {'0', '1', '0'},
	  /* TCK=1, TMS=1, TDI=0 (drive rising TCK edge) */
	  {'1', '1', '0'},
	  /* TCK=0, TMS=1, TDI=0 (drive falling TCK edge) */
	  {'0', '1', '0'},

	  /* Drive cJTAG escape sequence for SELECT */
	  /* TCK=1, TMS=1, TDI=0 (rising edge of TCK with TMSC still 0, TAP reset that was just setup occurs here too) */
	  {'1', '1', '0'},
	  /* TCK=1, TMS=1, TDI=1 (drive rising TMSC edge) */
	  {'1', '1', '1'},
	  /* TCK=1, TMS=1, TDI=0 (drive falling TMSC edge) */
	  {'1', '1', '0'},
	  /* TCK=1, TMS=1, TDI=1 (drive rising TMSC edge) */
	  {'1', '1', '1'},
	  /* TCK=1, TMS=1, TDI=0 (drive falling TMSC edge) */
	  {'1', '1', '0'},
	  /* TCK=1, TMS=1, TDI=1 (drive rising TMSC edge) */
	  {'1', '1', '1'},
	  /* TCK=1, TMS=1, TDI=0 (drive falling TMSC edge) */
	  {'1', '1', '0'},
	  /* TCK=0, TMS=1, TDI=0 (falling edge TCK with TMSC still 0) */
	  {'0', '1', '0'},

	  /* Drive cJTAG escape sequence for activation */
	  /* TCK=1, TMS=1, TDI=0 (rising edge TCK with TMSC still 0... online mode activated... also OAC bit0==0) */
	  {'1', '1', '0'},
	  /* TCK=0, TMS=1, TDI=0 (falling edge TCK) */
	  {'0', '1', '0'},
	  /* TCK=1, TMS=1, TDI=0 (rising edge TCK... OAC bit1==0) */
	  {'1', '1', '0'},
	  /* TCK=0, TMS=1, TDI=1 (falling edge TCK) */
	  {'0', '1', '1'},
	  /* TCK=1, TMS=1, TDI=1 (rising edge TCK... OAC bit2==1) */
	  {'1', '1', '1'},
	  /* TCK=0, TMS=1, TDI=1 (falling edge TCK, TMSC stays high) */
	  {'0', '1', '1'},
	  /* TCK=1, TMS=1, TDI=1 (rising edge TCK... OAC bit3==1) */
	  {'1', '1', '1'},
	  /* TCK=0, TMS=1, TDI=0 (falling edge TCK) */
	  {'0', '1', '0'},
	  /* TCK=1, TMS=1, TDI=0 (rising edge TCK... EC bit0==0) */
	  {'1', '1', '0'},
	  /* TCK=0, TMS=1, TDI=0 (falling edge TCK) */
	  {'0', '1', '0'},
	  /* TCK=1, TMS=1, TDI=0 (rising edge TCK... EC bit1==0) */
	  {'1', '1', '0'},
	  /* TCK=0, TMS=1, TDI=0 (falling edge TCK) */
	  {'0', '1', '0'},
	  /* TCK=1, TMS=1, TDI=0 (rising edge TCK... EC bit2==0) */
	  {'1', '1', '0'},
	  /* TCK=0, TMS=1, TDI=1 (falling edge TCK) */
	  {'0', '1', '1'},
	  /* TCK=1, TMS=1, TDI=1 (rising edge TCK... EC bit3==1) */
	  {'1', '1', '1'},
	  /* TCK=0, TMS=1, TDI=0 (falling edge TCK) */
	  {'0', '1', '0'},
	  /* TCK=1, TMS=1, TDI=0 (rising edge TCK... CP bit0==0) */
	  {'1', '1', '0'},
	  /* TCK=0, TMS=1, TDI=0 (falling edge TCK) */
	  {'0', '1', '0'},
	  /* TCK=1, TMS=1, TDI=0 (rising edge TCK... CP bit1==0) */
	  {'1', '1', '0'},
	  /* TCK=0, TMS=1, TDI=0 (falling edge TCK) */
	  {'0', '1', '0'},
	  /* TCK=1, TMS=1, TDI=0 (rising edge TCK... CP bit2==0) */
	  {'1', '1', '0'},
	  /* TCK=0, TMS=1, TDI=0 (falling edge TCK) */
	  {'0', '1', '0'},
	  /* TCK=1, TMS=1, TDI=0 (rising edge TCK... CP bit3==0) */
	  {'1', '1', '0'},
	};


	if (!oscan1_mode)
		return;


	if (!tck) {
		LOG_ERROR("Can't run cJTAG online/activate escape sequences: TCK signal is not defined");
		return;
	}

	if (!tdi) {
		LOG_ERROR("Can't run cJTAG online/activate escape sequences: TDI signal is not defined");
		return;
	}

	if (!tms) {
		LOG_ERROR("Can't run cJTAG online/activate escape sequences: TMS signal is not defined");
		return;
	}

	if (!tdo) {
		LOG_ERROR("Can't run cJTAG online/activate escape sequences: TDO signal is not defined");
		return;
	}

	/* Send the sequence to the adapter */
	for (size_t i = 0; i < sizeof(sequence)/sizeof(sequence[0]); i++)
		oscan1_set_tck_tms_tdi(tck, sequence[i].tck, tms, sequence[i].tms, tdi, sequence[i].tdi);

	ftdi_get_signal(tdo, &tdovalue);  /* Just to force a flush */
}

#endif /* #if BUILD_FTDI_OSCAN1 == 1 */

COMMAND_HANDLER(ftdi_handle_device_desc_command)
{
	if (CMD_ARGC == 1) {
		if (ftdi_device_desc)
			free(ftdi_device_desc);
		ftdi_device_desc = strdup(CMD_ARGV[0]);
	} else {
		LOG_ERROR("expected exactly one argument to ftdi_device_desc <description>");
	}

	return ERROR_OK;
}

COMMAND_HANDLER(ftdi_handle_serial_command)
{
	if (CMD_ARGC == 1) {
		if (ftdi_serial)
			free(ftdi_serial);
		ftdi_serial = strdup(CMD_ARGV[0]);
	} else {
		return ERROR_COMMAND_SYNTAX_ERROR;
	}

	return ERROR_OK;
}

COMMAND_HANDLER(ftdi_handle_channel_command)
{
	if (CMD_ARGC == 1)
		COMMAND_PARSE_NUMBER(u8, CMD_ARGV[0], ftdi_channel);
	else
		return ERROR_COMMAND_SYNTAX_ERROR;

	return ERROR_OK;
}

COMMAND_HANDLER(ftdi_handle_layout_init_command)
{
	if (CMD_ARGC != 2)
		return ERROR_COMMAND_SYNTAX_ERROR;

	COMMAND_PARSE_NUMBER(u16, CMD_ARGV[0], jtag_output_init);
	COMMAND_PARSE_NUMBER(u16, CMD_ARGV[1], jtag_direction_init);

	return ERROR_OK;
}

COMMAND_HANDLER(ftdi_handle_layout_signal_command)
{
	if (CMD_ARGC < 1)
		return ERROR_COMMAND_SYNTAX_ERROR;

	bool invert_data = false;
	uint16_t data_mask = 0;
	bool invert_input = false;
	uint16_t input_mask = 0;
	bool invert_oe = false;
	uint16_t oe_mask = 0;
	for (unsigned i = 1; i < CMD_ARGC; i += 2) {
		if (strcmp("-data", CMD_ARGV[i]) == 0) {
			invert_data = false;
			COMMAND_PARSE_NUMBER(u16, CMD_ARGV[i + 1], data_mask);
		} else if (strcmp("-ndata", CMD_ARGV[i]) == 0) {
			invert_data = true;
			COMMAND_PARSE_NUMBER(u16, CMD_ARGV[i + 1], data_mask);
		} else if (strcmp("-input", CMD_ARGV[i]) == 0) {
			invert_input = false;
			COMMAND_PARSE_NUMBER(u16, CMD_ARGV[i + 1], input_mask);
		} else if (strcmp("-ninput", CMD_ARGV[i]) == 0) {
			invert_input = true;
			COMMAND_PARSE_NUMBER(u16, CMD_ARGV[i + 1], input_mask);
		} else if (strcmp("-oe", CMD_ARGV[i]) == 0) {
			invert_oe = false;
			COMMAND_PARSE_NUMBER(u16, CMD_ARGV[i + 1], oe_mask);
		} else if (strcmp("-noe", CMD_ARGV[i]) == 0) {
			invert_oe = true;
			COMMAND_PARSE_NUMBER(u16, CMD_ARGV[i + 1], oe_mask);
		} else if (!strcmp("-alias", CMD_ARGV[i]) ||
			   !strcmp("-nalias", CMD_ARGV[i])) {
			if (!strcmp("-nalias", CMD_ARGV[i])) {
				invert_data = true;
				invert_input = true;
			}
			struct signal *sig = find_signal_by_name(CMD_ARGV[i + 1]);
			if (!sig) {
				LOG_ERROR("signal %s is not defined", CMD_ARGV[i + 1]);
				return ERROR_FAIL;
			}
			data_mask = sig->data_mask;
			input_mask = sig->input_mask;
			oe_mask = sig->oe_mask;
			invert_input ^= sig->invert_input;
			invert_oe = sig->invert_oe;
			invert_data ^= sig->invert_data;
		} else {
			LOG_ERROR("unknown option '%s'", CMD_ARGV[i]);
			return ERROR_COMMAND_SYNTAX_ERROR;
		}
	}

	struct signal *sig;
	sig = find_signal_by_name(CMD_ARGV[0]);
	if (!sig)
		sig = create_signal(CMD_ARGV[0]);
	if (!sig) {
		LOG_ERROR("failed to create signal %s", CMD_ARGV[0]);
		return ERROR_FAIL;
	}

	sig->invert_data = invert_data;
	sig->data_mask = data_mask;
	sig->invert_input = invert_input;
	sig->input_mask = input_mask;
	sig->invert_oe = invert_oe;
	sig->oe_mask = oe_mask;

	return ERROR_OK;
}

COMMAND_HANDLER(ftdi_handle_set_signal_command)
{
	if (CMD_ARGC < 2)
		return ERROR_COMMAND_SYNTAX_ERROR;

	struct signal *sig;
	sig = find_signal_by_name(CMD_ARGV[0]);
	if (!sig) {
		LOG_ERROR("interface configuration doesn't define signal '%s'", CMD_ARGV[0]);
		return ERROR_FAIL;
	}

	switch (*CMD_ARGV[1]) {
	case '0':
	case '1':
	case 'z':
	case 'Z':
		/* single character level specifier only */
		if (CMD_ARGV[1][1] == '\0') {
			ftdi_set_signal(sig, *CMD_ARGV[1]);
			break;
		}
		/* fallthrough */
	default:
		LOG_ERROR("unknown signal level '%s', use 0, 1 or z", CMD_ARGV[1]);
		return ERROR_COMMAND_SYNTAX_ERROR;
	}

	return mpsse_flush(mpsse_ctx);
}

COMMAND_HANDLER(ftdi_handle_get_signal_command)
{
	if (CMD_ARGC < 1)
		return ERROR_COMMAND_SYNTAX_ERROR;

	struct signal *sig;
	uint16_t sig_data = 0;
	sig = find_signal_by_name(CMD_ARGV[0]);
	if (!sig) {
		LOG_ERROR("interface configuration doesn't define signal '%s'", CMD_ARGV[0]);
		return ERROR_FAIL;
	}

	int ret = ftdi_get_signal(sig, &sig_data);
	if (ret != ERROR_OK)
		return ret;

	LOG_USER("Signal %s = %#06x", sig->name, sig_data);

	return ERROR_OK;
}

COMMAND_HANDLER(ftdi_handle_vid_pid_command)
{
	if (CMD_ARGC > MAX_USB_IDS * 2) {
		LOG_WARNING("ignoring extra IDs in ftdi_vid_pid "
			"(maximum is %d pairs)", MAX_USB_IDS);
		CMD_ARGC = MAX_USB_IDS * 2;
	}
	if (CMD_ARGC < 2 || (CMD_ARGC & 1)) {
		LOG_WARNING("incomplete ftdi_vid_pid configuration directive");
		if (CMD_ARGC < 2)
			return ERROR_COMMAND_SYNTAX_ERROR;
		/* remove the incomplete trailing id */
		CMD_ARGC -= 1;
	}

	unsigned i;
	for (i = 0; i < CMD_ARGC; i += 2) {
		COMMAND_PARSE_NUMBER(u16, CMD_ARGV[i], ftdi_vid[i >> 1]);
		COMMAND_PARSE_NUMBER(u16, CMD_ARGV[i + 1], ftdi_pid[i >> 1]);
	}

	/*
	 * Explicitly terminate, in case there are multiples instances of
	 * ftdi_vid_pid.
	 */
	ftdi_vid[i >> 1] = ftdi_pid[i >> 1] = 0;

	return ERROR_OK;
}

COMMAND_HANDLER(ftdi_handle_tdo_sample_edge_command)
{
	Jim_Nvp *n;
	static const Jim_Nvp nvp_ftdi_jtag_modes[] = {
		{ .name = "rising", .value = JTAG_MODE },
		{ .name = "falling", .value = JTAG_MODE_ALT },
		{ .name = NULL, .value = -1 },
	};

	if (CMD_ARGC > 0) {
		n = Jim_Nvp_name2value_simple(nvp_ftdi_jtag_modes, CMD_ARGV[0]);
		if (n->name == NULL)
			return ERROR_COMMAND_SYNTAX_ERROR;
		ftdi_jtag_mode = n->value;

	}

	n = Jim_Nvp_value2name_simple(nvp_ftdi_jtag_modes, ftdi_jtag_mode);
	command_print(CMD, "ftdi samples TDO on %s edge of TCK", n->name);

	return ERROR_OK;
}

#if BUILD_FTDI_OSCAN1 == 1
COMMAND_HANDLER(ftdi_handle_oscan1_mode_command)
{
	if (CMD_ARGC > 1)
		return ERROR_COMMAND_SYNTAX_ERROR;

	if (CMD_ARGC == 1)
		COMMAND_PARSE_ON_OFF(CMD_ARGV[0], oscan1_mode);

	command_print(CMD, "oscan1 mode: %s.", oscan1_mode ? "on" : "off");
	return ERROR_OK;
}
#endif

static const struct command_registration ftdi_command_handlers[] = {
	{
		.name = "ftdi_device_desc",
		.handler = &ftdi_handle_device_desc_command,
		.mode = COMMAND_CONFIG,
		.help = "set the USB device description of the FTDI device",
		.usage = "description_string",
	},
	{
		.name = "ftdi_serial",
		.handler = &ftdi_handle_serial_command,
		.mode = COMMAND_CONFIG,
		.help = "set the serial number of the FTDI device",
		.usage = "serial_string",
	},
	{
		.name = "ftdi_channel",
		.handler = &ftdi_handle_channel_command,
		.mode = COMMAND_CONFIG,
		.help = "set the channel of the FTDI device that is used as JTAG",
		.usage = "(0-3)",
	},
	{
		.name = "ftdi_layout_init",
		.handler = &ftdi_handle_layout_init_command,
		.mode = COMMAND_CONFIG,
		.help = "initialize the FTDI GPIO signals used "
			"to control output-enables and reset signals",
		.usage = "data direction",
	},
	{
		.name = "ftdi_layout_signal",
		.handler = &ftdi_handle_layout_signal_command,
		.mode = COMMAND_ANY,
		.help = "define a signal controlled by one or more FTDI GPIO as data "
			"and/or output enable",
		.usage = "name [-data mask|-ndata mask] [-oe mask|-noe mask] [-alias|-nalias name]",
	},
	{
		.name = "ftdi_set_signal",
		.handler = &ftdi_handle_set_signal_command,
		.mode = COMMAND_EXEC,
		.help = "control a layout-specific signal",
		.usage = "name (1|0|z)",
	},
	{
		.name = "ftdi_get_signal",
		.handler = &ftdi_handle_get_signal_command,
		.mode = COMMAND_EXEC,
		.help = "read the value of a layout-specific signal",
		.usage = "name",
	},
	{
		.name = "ftdi_vid_pid",
		.handler = &ftdi_handle_vid_pid_command,
		.mode = COMMAND_CONFIG,
		.help = "the vendor ID and product ID of the FTDI device",
		.usage = "(vid pid)* ",
	},
	{
		.name = "ftdi_tdo_sample_edge",
		.handler = &ftdi_handle_tdo_sample_edge_command,
		.mode = COMMAND_ANY,
		.help = "set which TCK clock edge is used for sampling TDO "
			"- default is rising-edge (Setting to falling-edge may "
			"allow signalling speed increase)",
		.usage = "(rising|falling)",
	},
#if BUILD_FTDI_OSCAN1 == 1
	{
		.name = "ftdi_oscan1_mode",
		.handler = &ftdi_handle_oscan1_mode_command,
		.mode = COMMAND_ANY,
		.help = "set to 'on' to use OSCAN1 mode for signaling, otherwise 'off' (default is 'off')",
		.usage = "(on|off)",
	},
#endif
	COMMAND_REGISTRATION_DONE
};

static int create_default_signal(const char *name, uint16_t data_mask)
{
	struct signal *sig = create_signal(name);
	if (!sig) {
		LOG_ERROR("failed to create signal %s", name);
		return ERROR_FAIL;
	}
	sig->invert_data = false;
	sig->data_mask = data_mask;
	sig->invert_oe = false;
	sig->oe_mask = 0;

	return ERROR_OK;
}

static int create_signals(void)
{
	if (create_default_signal("TCK", 0x01) != ERROR_OK)
		return ERROR_FAIL;
	if (create_default_signal("TDI", 0x02) != ERROR_OK)
		return ERROR_FAIL;
	if (create_default_signal("TDO", 0x04) != ERROR_OK)
		return ERROR_FAIL;
	if (create_default_signal("TMS", 0x08) != ERROR_OK)
		return ERROR_FAIL;
	return ERROR_OK;
}

static int ftdi_swd_init(void)
{
	LOG_INFO("FTDI SWD mode enabled");
	swd_mode = true;

	if (create_signals() != ERROR_OK)
		return ERROR_FAIL;

	swd_cmd_queue_alloced = 10;
	swd_cmd_queue = malloc(swd_cmd_queue_alloced * sizeof(*swd_cmd_queue));

	return swd_cmd_queue != NULL ? ERROR_OK : ERROR_FAIL;
}

static void ftdi_swd_swdio_en(bool enable)
{
	struct signal *oe = find_signal_by_name("SWDIO_OE");
	if (oe) {
		if (oe->data_mask)
			ftdi_set_signal(oe, enable ? '1' : '0');
		else {
			/* Sets TDI/DO pin to input during rx when both pins are connected
			   to SWDIO */
			if (enable)
				direction |= jtag_direction_init & 0x0002U;
			else
				direction &= ~0x0002U;
			mpsse_set_data_bits_low_byte(mpsse_ctx, output & 0xff, direction & 0xff);
		}
	}
}

/**
 * Flush the MPSSE queue and process the SWD transaction queue
 * @param dap
 * @return
 */
static int ftdi_swd_run_queue(void)
{
	LOG_DEBUG_IO("Executing %zu queued transactions", swd_cmd_queue_length);
	int retval;
	struct signal *led = find_signal_by_name("LED");

	if (queued_retval != ERROR_OK) {
		LOG_DEBUG_IO("Skipping due to previous errors: %d", queued_retval);
		goto skip;
	}

	/* A transaction must be followed by another transaction or at least 8 idle cycles to
	 * ensure that data is clocked through the AP. */
	mpsse_clock_data_out(mpsse_ctx, NULL, 0, 8, SWD_MODE);

	/* Terminate the "blink", if the current layout has that feature */
	if (led)
		ftdi_set_signal(led, '0');

	queued_retval = mpsse_flush(mpsse_ctx);
	if (queued_retval != ERROR_OK) {
		LOG_ERROR("MPSSE failed");
		goto skip;
	}

	for (size_t i = 0; i < swd_cmd_queue_length; i++) {
		int ack = buf_get_u32(swd_cmd_queue[i].trn_ack_data_parity_trn, 1, 3);

		LOG_DEBUG_IO("%s %s %s reg %X = %08"PRIx32,
				ack == SWD_ACK_OK ? "OK" : ack == SWD_ACK_WAIT ? "WAIT" : ack == SWD_ACK_FAULT ? "FAULT" : "JUNK",
				swd_cmd_queue[i].cmd & SWD_CMD_APnDP ? "AP" : "DP",
				swd_cmd_queue[i].cmd & SWD_CMD_RnW ? "read" : "write",
				(swd_cmd_queue[i].cmd & SWD_CMD_A32) >> 1,
				buf_get_u32(swd_cmd_queue[i].trn_ack_data_parity_trn,
						1 + 3 + (swd_cmd_queue[i].cmd & SWD_CMD_RnW ? 0 : 1), 32));

		if (ack != SWD_ACK_OK) {
			queued_retval = ack == SWD_ACK_WAIT ? ERROR_WAIT : ERROR_FAIL;
			goto skip;

		} else if (swd_cmd_queue[i].cmd & SWD_CMD_RnW) {
			uint32_t data = buf_get_u32(swd_cmd_queue[i].trn_ack_data_parity_trn, 1 + 3, 32);
			int parity = buf_get_u32(swd_cmd_queue[i].trn_ack_data_parity_trn, 1 + 3 + 32, 1);

			if (parity != parity_u32(data)) {
				LOG_ERROR("SWD Read data parity mismatch");
				queued_retval = ERROR_FAIL;
				goto skip;
			}

			if (swd_cmd_queue[i].dst != NULL)
				*swd_cmd_queue[i].dst = data;
		}
	}

skip:
	swd_cmd_queue_length = 0;
	retval = queued_retval;
	queued_retval = ERROR_OK;

	/* Queue a new "blink" */
	if (led && retval == ERROR_OK)
		ftdi_set_signal(led, '1');

	return retval;
}

static void ftdi_swd_queue_cmd(uint8_t cmd, uint32_t *dst, uint32_t data, uint32_t ap_delay_clk)
{
	if (swd_cmd_queue_length >= swd_cmd_queue_alloced) {
		/* Not enough room in the queue. Run the queue and increase its size for next time.
		 * Note that it's not possible to avoid running the queue here, because mpsse contains
		 * pointers into the queue which may be invalid after the realloc. */
		queued_retval = ftdi_swd_run_queue();
		struct swd_cmd_queue_entry *q = realloc(swd_cmd_queue, swd_cmd_queue_alloced * 2 * sizeof(*swd_cmd_queue));
		if (q != NULL) {
			swd_cmd_queue = q;
			swd_cmd_queue_alloced *= 2;
			LOG_DEBUG("Increased SWD command queue to %zu elements", swd_cmd_queue_alloced);
		}
	}

	if (queued_retval != ERROR_OK)
		return;

	size_t i = swd_cmd_queue_length++;
	swd_cmd_queue[i].cmd = cmd | SWD_CMD_START | SWD_CMD_PARK;

	mpsse_clock_data_out(mpsse_ctx, &swd_cmd_queue[i].cmd, 0, 8, SWD_MODE);

	if (swd_cmd_queue[i].cmd & SWD_CMD_RnW) {
		/* Queue a read transaction */
		swd_cmd_queue[i].dst = dst;

		ftdi_swd_swdio_en(false);
		mpsse_clock_data_in(mpsse_ctx, swd_cmd_queue[i].trn_ack_data_parity_trn,
				0, 1 + 3 + 32 + 1 + 1, SWD_MODE);
		ftdi_swd_swdio_en(true);
	} else {
		/* Queue a write transaction */
		ftdi_swd_swdio_en(false);

		mpsse_clock_data_in(mpsse_ctx, swd_cmd_queue[i].trn_ack_data_parity_trn,
				0, 1 + 3 + 1, SWD_MODE);

		ftdi_swd_swdio_en(true);

		buf_set_u32(swd_cmd_queue[i].trn_ack_data_parity_trn, 1 + 3 + 1, 32, data);
		buf_set_u32(swd_cmd_queue[i].trn_ack_data_parity_trn, 1 + 3 + 1 + 32, 1, parity_u32(data));

		mpsse_clock_data_out(mpsse_ctx, swd_cmd_queue[i].trn_ack_data_parity_trn,
				1 + 3 + 1, 32 + 1, SWD_MODE);
	}

	/* Insert idle cycles after AP accesses to avoid WAIT */
	if (cmd & SWD_CMD_APnDP)
		mpsse_clock_data_out(mpsse_ctx, NULL, 0, ap_delay_clk, SWD_MODE);

}

static void ftdi_swd_read_reg(uint8_t cmd, uint32_t *value, uint32_t ap_delay_clk)
{
	assert(cmd & SWD_CMD_RnW);
	ftdi_swd_queue_cmd(cmd, value, 0, ap_delay_clk);
}

static void ftdi_swd_write_reg(uint8_t cmd, uint32_t value, uint32_t ap_delay_clk)
{
	assert(!(cmd & SWD_CMD_RnW));
	ftdi_swd_queue_cmd(cmd, NULL, value, ap_delay_clk);
}

static int ftdi_swd_switch_seq(enum swd_special_seq seq)
{
	switch (seq) {
	case LINE_RESET:
		LOG_DEBUG("SWD line reset");
		ftdi_swd_swdio_en(true);
		mpsse_clock_data_out(mpsse_ctx, swd_seq_line_reset, 0, swd_seq_line_reset_len, SWD_MODE);
		break;
	case JTAG_TO_SWD:
		LOG_DEBUG("JTAG-to-SWD");
		ftdi_swd_swdio_en(true);
		mpsse_clock_data_out(mpsse_ctx, swd_seq_jtag_to_swd, 0, swd_seq_jtag_to_swd_len, SWD_MODE);
		break;
	case SWD_TO_JTAG:
		LOG_DEBUG("SWD-to-JTAG");
		ftdi_swd_swdio_en(true);
		mpsse_clock_data_out(mpsse_ctx, swd_seq_swd_to_jtag, 0, swd_seq_swd_to_jtag_len, SWD_MODE);
		break;
	default:
		LOG_ERROR("Sequence %d not supported", seq);
		return ERROR_FAIL;
	}

	return ERROR_OK;
}

static const struct swd_driver ftdi_swd = {
	.init = ftdi_swd_init,
	.switch_seq = ftdi_swd_switch_seq,
	.read_reg = ftdi_swd_read_reg,
	.write_reg = ftdi_swd_write_reg,
	.run = ftdi_swd_run_queue,
};

static const char * const ftdi_transports[] = { "jtag", "swd", NULL };

static struct jtag_interface ftdi_interface = {
	.supported = DEBUG_CAP_TMS_SEQ,
	.execute_queue = ftdi_execute_queue,
};

struct adapter_driver ftdi_adapter_driver = {
	.name = "ftdi",
	.transports = ftdi_transports,
	.commands = ftdi_command_handlers,

	.init = ftdi_initialize,
	.quit = ftdi_quit,
	.reset = ftdi_reset,
	.speed = ftdi_speed,
	.khz = ftdi_khz,
	.speed_div = ftdi_speed_div,

	.jtag_ops = &ftdi_interface,
	.swd_ops = &ftdi_swd,
};<|MERGE_RESOLUTION|>--- conflicted
+++ resolved
@@ -656,15 +656,12 @@
 static void ftdi_execute_command(struct jtag_command *cmd)
 {
 	switch (cmd->type) {
-<<<<<<< HEAD
 		case JTAG_RESET:
 			ftdi_execute_reset(cmd);
 #if BUILD_FTDI_OSCAN1 == 1
 			oscan1_reset_online_activate(); /* put the target back into OSCAN1 mode */
 #endif
 			break;
-=======
->>>>>>> 8833c889
 		case JTAG_RUNTEST:
 			ftdi_execute_runtest(cmd);
 			break;
