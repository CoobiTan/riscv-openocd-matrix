#include <assert.h>
#include <stdlib.h>
#include <time.h>

#ifdef HAVE_CONFIG_H
#include "config.h"
#endif

#include "target/target.h"
#include "target/algorithm.h"
#include "target/target_type.h"
#include "log.h"
#include "jtag/jtag.h"
#include "target/register.h"
#include "target/breakpoints.h"
#include "helper/time_support.h"
#include "riscv.h"
#include "gdb_regs.h"
#include "rtos/rtos.h"

/**
 * Since almost everything can be accomplish by scanning the dbus register, all
 * functions here assume dbus is already selected. The exception are functions
 * called directly by OpenOCD, which can't assume anything about what's
 * currently in IR. They should set IR to dbus explicitly.
 */

/**
 * Code structure
 *
 * At the bottom of the stack are the OpenOCD JTAG functions:
 *		jtag_add_[id]r_scan
 *		jtag_execute_query
 *		jtag_add_runtest
 *
 * There are a few functions to just instantly shift a register and get its
 * value:
 *		dtmcontrol_scan
 *		idcode_scan
 *		dbus_scan
 *
 * Because doing one scan and waiting for the result is slow, most functions
 * batch up a bunch of dbus writes and then execute them all at once. They use
 * the scans "class" for this:
 *		scans_new
 *		scans_delete
 *		scans_execute
 *		scans_add_...
 * Usually you new(), call a bunch of add functions, then execute() and look
 * at the results by calling scans_get...()
 *
 * Optimized functions will directly use the scans class above, but slightly
 * lazier code will use the cache functions that in turn use the scans
 * functions:
 *		cache_get...
 *		cache_set...
 *		cache_write
 * cache_set... update a local structure, which is then synced to the target
 * with cache_write(). Only Debug RAM words that are actually changed are sent
 * to the target. Afterwards use cache_get... to read results.
 */

#define get_field(reg, mask) (((reg) & (mask)) / ((mask) & ~((mask) << 1)))
#define set_field(reg, mask, val) (((reg) & ~(mask)) | (((val) * ((mask) & ~((mask) << 1))) & (mask)))

#define DIM(x)		(sizeof(x)/sizeof(*x))

// Constants for legacy SiFive hardware breakpoints.
#define CSR_BPCONTROL_X			(1<<0)
#define CSR_BPCONTROL_W			(1<<1)
#define CSR_BPCONTROL_R			(1<<2)
#define CSR_BPCONTROL_U			(1<<3)
#define CSR_BPCONTROL_S			(1<<4)
#define CSR_BPCONTROL_H			(1<<5)
#define CSR_BPCONTROL_M			(1<<6)
#define CSR_BPCONTROL_BPMATCH	(0xf<<7)
#define CSR_BPCONTROL_BPACTION	(0xff<<11)

#define DEBUG_ROM_START         0x800
#define DEBUG_ROM_RESUME	(DEBUG_ROM_START + 4)
#define DEBUG_ROM_EXCEPTION	(DEBUG_ROM_START + 8)
#define DEBUG_RAM_START         0x400

#define SETHALTNOT				0x10c

/*** JTAG registers. ***/

#define DTMCONTROL					0x10
#define DTMCONTROL_DBUS_RESET		(1<<16)
#define DTMCONTROL_IDLE				(7<<10)
#define DTMCONTROL_ADDRBITS			(0xf<<4)
#define DTMCONTROL_VERSION			(0xf)

#define DBUS						0x11
#define DBUS_OP_START				0
#define DBUS_OP_SIZE				2
typedef enum {
	DBUS_OP_NOP = 0,
	DBUS_OP_READ = 1,
	DBUS_OP_WRITE = 2
} dbus_op_t;
typedef enum {
	DBUS_STATUS_SUCCESS = 0,
	DBUS_STATUS_FAILED = 2,
	DBUS_STATUS_BUSY = 3
} dbus_status_t;
#define DBUS_DATA_START				2
#define DBUS_DATA_SIZE				34
#define DBUS_ADDRESS_START			36

typedef enum {
	RE_OK,
	RE_FAIL,
	RE_AGAIN
} riscv_error_t;

typedef enum slot {
	SLOT0,
	SLOT1,
	SLOT_LAST,
} slot_t;

/*** Debug Bus registers. ***/

#define DMCONTROL				0x10
#define DMCONTROL_INTERRUPT		(((uint64_t)1)<<33)
#define DMCONTROL_HALTNOT		(((uint64_t)1)<<32)
#define DMCONTROL_BUSERROR		(7<<19)
#define DMCONTROL_SERIAL		(3<<16)
#define DMCONTROL_AUTOINCREMENT	(1<<15)
#define DMCONTROL_ACCESS		(7<<12)
#define DMCONTROL_HARTID		(0x3ff<<2)
#define DMCONTROL_NDRESET		(1<<1)
#define DMCONTROL_FULLRESET		1

#define DMINFO					0x11
#define DMINFO_ABUSSIZE			(0x7fU<<25)
#define DMINFO_SERIALCOUNT		(0xf<<21)
#define DMINFO_ACCESS128		(1<<20)
#define DMINFO_ACCESS64			(1<<19)
#define DMINFO_ACCESS32			(1<<18)
#define DMINFO_ACCESS16			(1<<17)
#define DMINFO_ACCESS8			(1<<16)
#define DMINFO_DRAMSIZE			(0x3f<<10)
#define DMINFO_AUTHENTICATED	(1<<5)
#define DMINFO_AUTHBUSY			(1<<4)
#define DMINFO_AUTHTYPE			(3<<2)
#define DMINFO_VERSION			3

/*** Info about the core being debugged. ***/

#define DBUS_ADDRESS_UNKNOWN	0xffff

// gdb's register list is defined in riscv_gdb_reg_names gdb/riscv-tdep.c in
// its source tree. We must interpret the numbers the same here.
enum {
	REG_XPR0 = 0,
	REG_XPR31 = 31,
	REG_PC = 32,
	REG_FPR0 = 33,
	REG_FPR31 = 64,
	REG_CSR0 = 65,
	REG_MSTATUS = CSR_MSTATUS + REG_CSR0,
	REG_CSR4095 = 4160,
	REG_PRIV = 4161,
	REG_COUNT
};

#define MAX_HWBPS			16
#define DRAM_CACHE_SIZE		16

uint8_t ir_dtmcontrol[1] = {DTMCONTROL};
struct scan_field select_dtmcontrol = {
	.in_value = NULL,
	.out_value = ir_dtmcontrol
};
uint8_t ir_dbus[1] = {DBUS};
struct scan_field select_dbus = {
	.in_value = NULL,
	.out_value = ir_dbus
};
uint8_t ir_idcode[1] = {0x1};
struct scan_field select_idcode = {
	.in_value = NULL,
	.out_value = ir_idcode
};

struct trigger {
	uint64_t address;
	uint32_t length;
	uint64_t mask;
	uint64_t value;
	bool read, write, execute;
	int unique_id;
};

/* Wall-clock timeout for a command/access. Settable via RISC-V Target commands.*/
int riscv_command_timeout_sec = DEFAULT_COMMAND_TIMEOUT_SEC;

/* Wall-clock timeout after reset. Settable via RISC-V Target commands.*/
int riscv_reset_timeout_sec = DEFAULT_RESET_TIMEOUT_SEC;

static uint32_t dtmcontrol_scan(struct target *target, uint32_t out)
{
	struct scan_field field;
	uint8_t in_value[4];
	uint8_t out_value[4];

	buf_set_u32(out_value, 0, 32, out);

	jtag_add_ir_scan(target->tap, &select_dtmcontrol, TAP_IDLE);

	field.num_bits = 32;
	field.out_value = out_value;
	field.in_value = in_value;
	jtag_add_dr_scan(target->tap, 1, &field, TAP_IDLE);

	/* Always return to dbus. */
	jtag_add_ir_scan(target->tap, &select_dbus, TAP_IDLE);

	int retval = jtag_execute_queue();
	if (retval != ERROR_OK) {
		LOG_ERROR("failed jtag scan: %d", retval);
		return retval;
	}

	uint32_t in = buf_get_u32(field.in_value, 0, 32);
	LOG_DEBUG("DTMCONTROL: 0x%x -> 0x%x", out, in);

	return in;
}

static struct target_type *get_target_type(struct target *target)
{
	riscv_info_t *info = (riscv_info_t *) target->arch_info;

	switch (info->dtm_version) {
		case 0:
			return &riscv011_target;
		case 1:
			return &riscv013_target;
		default:
			LOG_ERROR("Unsupported DTM version: %d", info->dtm_version);
			return NULL;
	}
}

static int riscv_init_target(struct command_context *cmd_ctx,
		struct target *target)
{
	LOG_DEBUG("riscv_init_target()");
	target->arch_info = calloc(1, sizeof(riscv_info_t));
	if (!target->arch_info)
		return ERROR_FAIL;
	riscv_info_t *info = (riscv_info_t *) target->arch_info;
	riscv_info_init(target, info);
	info->cmd_ctx = cmd_ctx;

	select_dtmcontrol.num_bits = target->tap->ir_length;
	select_dbus.num_bits = target->tap->ir_length;
	select_idcode.num_bits = target->tap->ir_length;

	return ERROR_OK;
}

static void riscv_deinit_target(struct target *target)
{
	LOG_DEBUG("riscv_deinit_target()");
	struct target_type *tt = get_target_type(target);
	tt->deinit_target(target);
	riscv_info_t *info = (riscv_info_t *) target->arch_info;
	free(info);
	target->arch_info = NULL;
}

static int oldriscv_halt(struct target *target)
{
	struct target_type *tt = get_target_type(target);
	return tt->halt(target);
}

static void trigger_from_breakpoint(struct trigger *trigger,
		const struct breakpoint *breakpoint)
{
	trigger->address = breakpoint->address;
	trigger->length = breakpoint->length;
	trigger->mask = ~0LL;
	trigger->read = false;
	trigger->write = false;
	trigger->execute = true;
	// unique_id is unique across both breakpoints and watchpoints.
	trigger->unique_id = breakpoint->unique_id;
}

static int maybe_add_trigger_t1(struct target *target, unsigned hartid,
		struct trigger *trigger, uint64_t tdata1)
{
	RISCV_INFO(r);

	const uint32_t bpcontrol_x = 1<<0;
	const uint32_t bpcontrol_w = 1<<1;
	const uint32_t bpcontrol_r = 1<<2;
	const uint32_t bpcontrol_u = 1<<3;
	const uint32_t bpcontrol_s = 1<<4;
	const uint32_t bpcontrol_h = 1<<5;
	const uint32_t bpcontrol_m = 1<<6;
	const uint32_t bpcontrol_bpmatch = 0xf << 7;
	const uint32_t bpcontrol_bpaction = 0xff << 11;

	if (tdata1 & (bpcontrol_r | bpcontrol_w | bpcontrol_x)) {
		// Trigger is already in use, presumably by user code.
		return ERROR_TARGET_RESOURCE_NOT_AVAILABLE;
	}

	tdata1 = set_field(tdata1, bpcontrol_r, trigger->read);
	tdata1 = set_field(tdata1, bpcontrol_w, trigger->write);
	tdata1 = set_field(tdata1, bpcontrol_x, trigger->execute);
	tdata1 = set_field(tdata1, bpcontrol_u, !!(r->misa & (1 << ('U' - 'A'))));
	tdata1 = set_field(tdata1, bpcontrol_s, !!(r->misa & (1 << ('S' - 'A'))));
	tdata1 = set_field(tdata1, bpcontrol_h, !!(r->misa & (1 << ('H' - 'A'))));
	tdata1 |= bpcontrol_m;
	tdata1 = set_field(tdata1, bpcontrol_bpmatch, 0); // exact match
	tdata1 = set_field(tdata1, bpcontrol_bpaction, 0); // cause bp exception

	riscv_set_register_on_hart(target, hartid, GDB_REGNO_TDATA1, tdata1);

	riscv_reg_t tdata1_rb = riscv_get_register_on_hart(target, hartid,
			GDB_REGNO_TDATA1);
	LOG_DEBUG("tdata1=0x%" PRIx64, tdata1_rb);

	if (tdata1 != tdata1_rb) {
		LOG_DEBUG("Trigger doesn't support what we need; After writing 0x%"
				PRIx64 " to tdata1 it contains 0x%" PRIx64,
				tdata1, tdata1_rb);
		riscv_set_register_on_hart(target, hartid, GDB_REGNO_TDATA1, 0);
		return ERROR_TARGET_RESOURCE_NOT_AVAILABLE;
	}

	riscv_set_register_on_hart(target, hartid, GDB_REGNO_TDATA2, trigger->address);

	return ERROR_OK;
}

static int maybe_add_trigger_t2(struct target *target, unsigned hartid,
		struct trigger *trigger, uint64_t tdata1)
{
	RISCV_INFO(r);

	// tselect is already set
	if (tdata1 & (MCONTROL_EXECUTE | MCONTROL_STORE | MCONTROL_LOAD)) {
		// Trigger is already in use, presumably by user code.
		return ERROR_TARGET_RESOURCE_NOT_AVAILABLE;
	}

	// address/data match trigger
	tdata1 |= MCONTROL_DMODE(riscv_xlen(target));
	tdata1 = set_field(tdata1, MCONTROL_ACTION,
			MCONTROL_ACTION_DEBUG_MODE);
	tdata1 = set_field(tdata1, MCONTROL_MATCH, MCONTROL_MATCH_EQUAL);
	tdata1 |= MCONTROL_M;
	if (r->misa & (1 << ('H' - 'A')))
		tdata1 |= MCONTROL_H;
	if (r->misa & (1 << ('S' - 'A')))
		tdata1 |= MCONTROL_S;
	if (r->misa & (1 << ('U' - 'A')))
		tdata1 |= MCONTROL_U;

	if (trigger->execute)
		tdata1 |= MCONTROL_EXECUTE;
	if (trigger->read)
		tdata1 |= MCONTROL_LOAD;
	if (trigger->write)
		tdata1 |= MCONTROL_STORE;

	riscv_set_register_on_hart(target, hartid, GDB_REGNO_TDATA1, tdata1);

	uint64_t tdata1_rb = riscv_get_register_on_hart(target, hartid, GDB_REGNO_TDATA1);
	LOG_DEBUG("tdata1=0x%" PRIx64, tdata1_rb);

	if (tdata1 != tdata1_rb) {
		LOG_DEBUG("Trigger doesn't support what we need; After writing 0x%"
				PRIx64 " to tdata1 it contains 0x%" PRIx64,
				tdata1, tdata1_rb);
		riscv_set_register_on_hart(target, hartid, GDB_REGNO_TDATA1, 0);
		return ERROR_TARGET_RESOURCE_NOT_AVAILABLE;
	}

	riscv_set_register_on_hart(target, hartid, GDB_REGNO_TDATA2, trigger->address);

	return ERROR_OK;
}

static int add_trigger(struct target *target, struct trigger *trigger)
{
	RISCV_INFO(r);

	riscv_reg_t tselect[RISCV_MAX_HARTS];

	for (int hartid = 0; hartid < riscv_count_harts(target); ++hartid) {
		if (!riscv_hart_enabled(target, hartid))
			continue;
		tselect[hartid] = riscv_get_register_on_hart(target, hartid,
				GDB_REGNO_TSELECT);
	}

	unsigned int i;
	for (i = 0; i < r->trigger_count[0]; i++) {
		if (r->trigger_unique_id[i] != -1) {
			continue;
		}

		riscv_set_register_on_hart(target, 0, GDB_REGNO_TSELECT, i);

		uint64_t tdata1 = riscv_get_register_on_hart(target, 0, GDB_REGNO_TDATA1);
		int type = get_field(tdata1, MCONTROL_TYPE(riscv_xlen(target)));

		int result = ERROR_OK;
		for (int hartid = 0; hartid < riscv_count_harts(target); ++hartid) {
			if (!riscv_hart_enabled(target, hartid))
				continue;
			if (hartid > 0) {
				riscv_set_register_on_hart(target, hartid, GDB_REGNO_TSELECT, i);
			}
			switch (type) {
				case 1:
					result = maybe_add_trigger_t1(target, hartid, trigger, tdata1);
					break;
				case 2:
					result = maybe_add_trigger_t2(target, hartid, trigger, tdata1);
					break;
				default:
					LOG_DEBUG("trigger %d has unknown type %d", i, type);
					continue;
			}

			if (result != ERROR_OK) {
				continue;
			}
		}

		if (result != ERROR_OK) {
			continue;
		}

		LOG_DEBUG("Using trigger %d (type %d) for bp %d", i, type,
				trigger->unique_id);
		r->trigger_unique_id[i] = trigger->unique_id;
		break;
	}

	for (int hartid = 0; hartid < riscv_count_harts(target); ++hartid) {
		if (!riscv_hart_enabled(target, hartid))
			continue;
		riscv_set_register_on_hart(target, hartid, GDB_REGNO_TSELECT,
				tselect[hartid]);
	}

	if (i >= r->trigger_count[0]) {
		LOG_ERROR("Couldn't find an available hardware trigger.");
		return ERROR_TARGET_RESOURCE_NOT_AVAILABLE;
	}

	return ERROR_OK;
}

int riscv_add_breakpoint(struct target *target, struct breakpoint *breakpoint)
{
	if (breakpoint->type == BKPT_SOFT) {
		if (target_read_memory(target, breakpoint->address, breakpoint->length, 1,
					breakpoint->orig_instr) != ERROR_OK) {
			LOG_ERROR("Failed to read original instruction at 0x%" TARGET_PRIxADDR,
					breakpoint->address);
			return ERROR_FAIL;
		}

		int retval;
		if (breakpoint->length == 4) {
			retval = target_write_u32(target, breakpoint->address, ebreak());
		} else {
			retval = target_write_u16(target, breakpoint->address, ebreak_c());
		}
		if (retval != ERROR_OK) {
			LOG_ERROR("Failed to write %d-byte breakpoint instruction at 0x%"
					TARGET_PRIxADDR, breakpoint->length, breakpoint->address);
			return ERROR_FAIL;
		}

	} else if (breakpoint->type == BKPT_HARD) {
		struct trigger trigger;
		trigger_from_breakpoint(&trigger, breakpoint);
		int result = add_trigger(target, &trigger);
		if (result != ERROR_OK) {
			return result;
		}

	} else {
		LOG_INFO("OpenOCD only supports hardware and software breakpoints.");
		return ERROR_TARGET_RESOURCE_NOT_AVAILABLE;
	}

	breakpoint->set = true;

	return ERROR_OK;
}

static int remove_trigger(struct target *target, struct trigger *trigger)
{
	RISCV_INFO(r);

	unsigned int i;
	for (i = 0; i < r->trigger_count[0]; i++) {
		if (r->trigger_unique_id[i] == trigger->unique_id) {
			break;
		}
	}
	if (i >= r->trigger_count[0]) {
		LOG_ERROR("Couldn't find the hardware resources used by hardware "
				"trigger.");
		return ERROR_FAIL;
	}
	LOG_DEBUG("Stop using resource %d for bp %d", i, trigger->unique_id);
	for (int hartid = 0; hartid < riscv_count_harts(target); ++hartid) {
		if (!riscv_hart_enabled(target, hartid))
			continue;
		riscv_reg_t tselect = riscv_get_register_on_hart(target, hartid, GDB_REGNO_TSELECT);
		riscv_set_register_on_hart(target, hartid, GDB_REGNO_TSELECT, i);
		riscv_set_register_on_hart(target, hartid, GDB_REGNO_TDATA1, 0);
		riscv_set_register_on_hart(target, hartid, GDB_REGNO_TSELECT, tselect);
	}
	r->trigger_unique_id[i] = -1;

	return ERROR_OK;
}

int riscv_remove_breakpoint(struct target *target,
		struct breakpoint *breakpoint)
{
	if (breakpoint->type == BKPT_SOFT) {
		if (target_write_memory(target, breakpoint->address, breakpoint->length, 1,
					breakpoint->orig_instr) != ERROR_OK) {
			LOG_ERROR("Failed to restore instruction for %d-byte breakpoint at "
					"0x%" TARGET_PRIxADDR, breakpoint->length, breakpoint->address);
			return ERROR_FAIL;
		}

	} else if (breakpoint->type == BKPT_HARD) {
		struct trigger trigger;
		trigger_from_breakpoint(&trigger, breakpoint);
		int result = remove_trigger(target, &trigger);
		if (result != ERROR_OK) {
			return result;
		}

	} else {
		LOG_INFO("OpenOCD only supports hardware and software breakpoints.");
		return ERROR_TARGET_RESOURCE_NOT_AVAILABLE;
	}

	breakpoint->set = false;

	return ERROR_OK;
}

static void trigger_from_watchpoint(struct trigger *trigger,
		const struct watchpoint *watchpoint)
{
	trigger->address = watchpoint->address;
	trigger->length = watchpoint->length;
	trigger->mask = watchpoint->mask;
	trigger->value = watchpoint->value;
	trigger->read = (watchpoint->rw == WPT_READ || watchpoint->rw == WPT_ACCESS);
	trigger->write = (watchpoint->rw == WPT_WRITE || watchpoint->rw == WPT_ACCESS);
	trigger->execute = false;
	// unique_id is unique across both breakpoints and watchpoints.
	trigger->unique_id = watchpoint->unique_id;
}

int riscv_add_watchpoint(struct target *target, struct watchpoint *watchpoint)
{
	struct trigger trigger;
	trigger_from_watchpoint(&trigger, watchpoint);

	int result = add_trigger(target, &trigger);
	if (result != ERROR_OK) {
		return result;
	}
	watchpoint->set = true;

	return ERROR_OK;
}

int riscv_remove_watchpoint(struct target *target,
		struct watchpoint *watchpoint)
{
	struct trigger trigger;
	trigger_from_watchpoint(&trigger, watchpoint);

	int result = remove_trigger(target, &trigger);
	if (result != ERROR_OK) {
		return result;
	}
	watchpoint->set = false;

	return ERROR_OK;
}

static int oldriscv_step(struct target *target, int current, uint32_t address,
		int handle_breakpoints)
{
	struct target_type *tt = get_target_type(target);
	return tt->step(target, current, address, handle_breakpoints);
}

static int old_or_new_riscv_step(
		struct target *target,
		int current,
		target_addr_t address,
		int handle_breakpoints
){
	RISCV_INFO(r);
	if (r->is_halted == NULL)
		return oldriscv_step(target, current, address, handle_breakpoints);
	else
		return riscv_openocd_step(target, current, address, handle_breakpoints);
}


static int riscv_examine(struct target *target)
{
	LOG_DEBUG("riscv_examine()");
	if (target_was_examined(target)) {
		LOG_DEBUG("Target was already examined.\n");
		return ERROR_OK;
	}

	// Don't need to select dbus, since the first thing we do is read dtmcontrol.

	riscv_info_t *info = (riscv_info_t *) target->arch_info;
	uint32_t dtmcontrol = dtmcontrol_scan(target, 0);
	LOG_DEBUG("dtmcontrol=0x%x", dtmcontrol);
	info->dtm_version = get_field(dtmcontrol, DTMCONTROL_VERSION);
	LOG_DEBUG("  version=0x%x", info->dtm_version);

	struct target_type *tt = get_target_type(target);
	if (tt == NULL)
		return ERROR_FAIL;

	int result = tt->init_target(info->cmd_ctx, target);
	if (result != ERROR_OK)
		return result;

	return tt->examine(target);
}

static int oldriscv_poll(struct target *target)
{
	struct target_type *tt = get_target_type(target);
	return tt->poll(target);
}

static int old_or_new_riscv_poll(struct target *target)
{
	RISCV_INFO(r);
	if (r->is_halted == NULL)
		return oldriscv_poll(target);
	else
		return riscv_openocd_poll(target);
}

static int old_or_new_riscv_halt(struct target *target)
{
	RISCV_INFO(r);
	if (r->is_halted == NULL)
		return oldriscv_halt(target);
	else
		return riscv_openocd_halt(target);
}

static int oldriscv_assert_reset(struct target *target)
{
	LOG_DEBUG("RISCV ASSERT RESET");
	struct target_type *tt = get_target_type(target);
	return tt->assert_reset(target);
}

static int oldriscv_deassert_reset(struct target *target)
{
	LOG_DEBUG("RISCV DEASSERT RESET");
	struct target_type *tt = get_target_type(target);
	return tt->deassert_reset(target);
}


static int old_or_new_riscv_assert_reset(struct target *target)
{
	RISCV_INFO(r);
	if (r->is_halted == NULL)
		return oldriscv_assert_reset(target);
	else
		return riscv_openocd_assert_reset(target);
}

static int old_or_new_riscv_deassert_reset(struct target *target)
{
	RISCV_INFO(r);
	if (r->is_halted == NULL)
		return oldriscv_deassert_reset(target);
	else
		return riscv_openocd_deassert_reset(target);
}

static int oldriscv_resume(struct target *target, int current, uint32_t address,
		int handle_breakpoints, int debug_execution)
{
	struct target_type *tt = get_target_type(target);
	return tt->resume(target, current, address, handle_breakpoints,
			debug_execution);
}

static int old_or_new_riscv_resume(
		struct target *target,
		int current,
		target_addr_t address,
		int handle_breakpoints,
		int debug_execution
){
	RISCV_INFO(r);
	if (r->is_halted == NULL)
		return oldriscv_resume(target, current, address, handle_breakpoints, debug_execution);
	else
		return riscv_openocd_resume(target, current, address, handle_breakpoints, debug_execution);
}

static int riscv_read_memory(struct target *target, target_addr_t address,
		uint32_t size, uint32_t count, uint8_t *buffer)
{
	struct target_type *tt = get_target_type(target);
	return tt->read_memory(target, address, size, count, buffer);
}

static int riscv_write_memory(struct target *target, target_addr_t address,
		uint32_t size, uint32_t count, const uint8_t *buffer)
{
	struct target_type *tt = get_target_type(target);
	return tt->write_memory(target, address, size, count, buffer);
}

static int riscv_get_gdb_reg_list(struct target *target,
		struct reg **reg_list[], int *reg_list_size,
		enum target_register_class reg_class)
{
	RISCV_INFO(r);
	LOG_DEBUG("reg_class=%d", reg_class);
	LOG_DEBUG("rtos_hartid=%d current_hartid=%d", r->rtos_hartid, r->current_hartid);

	if (r->rtos_hartid != -1 && riscv_rtos_enabled(target))
		riscv_set_current_hartid(target, r->rtos_hartid);
	else
		riscv_set_current_hartid(target, target->coreid);

	switch (reg_class) {
		case REG_CLASS_GENERAL:
			*reg_list_size = 32;
			break;
		case REG_CLASS_ALL:
			*reg_list_size = REG_COUNT;
			break;
		default:
			LOG_ERROR("Unsupported reg_class: %d", reg_class);
			return ERROR_FAIL;
	}

	*reg_list = calloc(*reg_list_size, sizeof(struct reg *));
	if (!*reg_list) {
		return ERROR_FAIL;
	}
	
	if (!target->reg_cache) {
		LOG_ERROR("Target not initialized. Return ERROR_FAIL.");
		return ERROR_FAIL;
	}
	
	for (int i = 0; i < *reg_list_size; i++) {
		assert(target->reg_cache->reg_list[i].size > 0);
		(*reg_list)[i] = &target->reg_cache->reg_list[i];
	}

	return ERROR_OK;
}

static int riscv_arch_state(struct target *target)
{
	struct target_type *tt = get_target_type(target);
	return tt->arch_state(target);
}

// Algorithm must end with a software breakpoint instruction.
static int riscv_run_algorithm(struct target *target, int num_mem_params,
		struct mem_param *mem_params, int num_reg_params,
		struct reg_param *reg_params, target_addr_t entry_point,
		target_addr_t exit_point, int timeout_ms, void *arch_info)
{
	riscv_info_t *info = (riscv_info_t *) target->arch_info;

	if (num_mem_params > 0) {
		LOG_ERROR("Memory parameters are not supported for RISC-V algorithms.");
		return ERROR_FAIL;
	}

	if (target->state != TARGET_HALTED) {
		LOG_WARNING("target not halted");
		return ERROR_TARGET_NOT_HALTED;
	}

	/// Save registers
	struct reg *reg_pc = register_get_by_name(target->reg_cache, "pc", 1);
	if (!reg_pc || reg_pc->type->get(reg_pc) != ERROR_OK) {
		return ERROR_FAIL;
	}
	uint64_t saved_pc = buf_get_u64(reg_pc->value, 0, reg_pc->size);

	uint64_t saved_regs[32];
	for (int i = 0; i < num_reg_params; i++) {
		LOG_DEBUG("save %s", reg_params[i].reg_name);
		struct reg *r = register_get_by_name(target->reg_cache, reg_params[i].reg_name, 0);
		if (!r) {
			LOG_ERROR("Couldn't find register named '%s'", reg_params[i].reg_name);
			return ERROR_FAIL;
		}

		if (r->size != reg_params[i].size) {
			LOG_ERROR("Register %s is %d bits instead of %d bits.",
					reg_params[i].reg_name, r->size, reg_params[i].size);
			return ERROR_FAIL;
		}

		if (r->number > REG_XPR31) {
			LOG_ERROR("Only GPRs can be use as argument registers.");
			return ERROR_FAIL;
		}

		if (r->type->get(r) != ERROR_OK) {
			return ERROR_FAIL;
		}
		saved_regs[r->number] = buf_get_u64(r->value, 0, r->size);
		if (r->type->set(r, reg_params[i].value) != ERROR_OK) {
			return ERROR_FAIL;
		}
	}


	// Disable Interrupts before attempting to run the algorithm.
	uint64_t current_mstatus;
	uint8_t mstatus_bytes[8];

	LOG_DEBUG("Disabling Interrupts");
	char mstatus_name[20];
	sprintf(mstatus_name, "csr%d", CSR_MSTATUS);
	struct reg *reg_mstatus = register_get_by_name(target->reg_cache,
			mstatus_name, 1);
	reg_mstatus->type->get(reg_mstatus);
	current_mstatus = buf_get_u64(reg_mstatus->value, 0, reg_mstatus->size);
	uint64_t ie_mask = MSTATUS_MIE | MSTATUS_HIE | MSTATUS_SIE | MSTATUS_UIE;
	buf_set_u64(mstatus_bytes, 0, info->xlen[0], set_field(current_mstatus,
				ie_mask, 0));

	reg_mstatus->type->set(reg_mstatus, mstatus_bytes);

	/// Run algorithm
	LOG_DEBUG("resume at 0x%" TARGET_PRIxADDR, entry_point);
	if (oldriscv_resume(target, 0, entry_point, 0, 0) != ERROR_OK) {
		return ERROR_FAIL;
	}

	int64_t start = timeval_ms();
	while (target->state != TARGET_HALTED) {
		LOG_DEBUG("poll()");
		int64_t now = timeval_ms();
		if (now - start > timeout_ms) {
			LOG_ERROR("Algorithm timed out after %d ms.", timeout_ms);
			LOG_ERROR("  now   = 0x%08x", (uint32_t) now);
			LOG_ERROR("  start = 0x%08x", (uint32_t) start);
			oldriscv_halt(target);
			old_or_new_riscv_poll(target);
			return ERROR_TARGET_TIMEOUT;
		}

		int result = old_or_new_riscv_poll(target);
		if (result != ERROR_OK) {
			return result;
		}
	}

	if (reg_pc->type->get(reg_pc) != ERROR_OK) {
		return ERROR_FAIL;
	}
	uint64_t final_pc = buf_get_u64(reg_pc->value, 0, reg_pc->size);
	if (final_pc != exit_point) {
		LOG_ERROR("PC ended up at 0x%" PRIx64 " instead of 0x%"
				TARGET_PRIxADDR, final_pc, exit_point);
		return ERROR_FAIL;
	}

	// Restore Interrupts
	LOG_DEBUG("Restoring Interrupts");
	buf_set_u64(mstatus_bytes, 0, info->xlen[0], current_mstatus);
	reg_mstatus->type->set(reg_mstatus, mstatus_bytes);

	/// Restore registers
	uint8_t buf[8];
	buf_set_u64(buf, 0, info->xlen[0], saved_pc);
	if (reg_pc->type->set(reg_pc, buf) != ERROR_OK) {
		return ERROR_FAIL;
	}

	for (int i = 0; i < num_reg_params; i++) {
		LOG_DEBUG("restore %s", reg_params[i].reg_name);
		struct reg *r = register_get_by_name(target->reg_cache, reg_params[i].reg_name, 0);
		buf_set_u64(buf, 0, info->xlen[0], saved_regs[r->number]);
		if (r->type->set(r, buf) != ERROR_OK) {
			return ERROR_FAIL;
		}
	}

	return ERROR_OK;
}

/* Should run code on the target to perform CRC of 
memory. Not yet implemented.
*/

static int riscv_checksum_memory(struct target *target,
		target_addr_t address, uint32_t count,
		uint32_t* checksum)
{
	*checksum = 0xFFFFFFFF;
	return ERROR_TARGET_RESOURCE_NOT_AVAILABLE;
}

/* Should run code on the target to check whether a memory
block holds all-ones (because this is generally called on
NOR flash which is 1 when "blank")
Not yet implemented.
*/
int riscv_blank_check_memory(struct target * target,
				target_addr_t address,
				uint32_t count,
				uint32_t * blank,
				uint8_t erased_value)
{
	*blank = 0;

	return ERROR_TARGET_RESOURCE_NOT_AVAILABLE;
}

/*** OpenOCD Helper Functions ***/

/* 0 means nothing happened, 1 means the hart's state changed (and thus the
 * poll should terminate), and -1 means there was an error. */
static int riscv_poll_hart(struct target *target, int hartid)
{
	RISCV_INFO(r);
	riscv_set_current_hartid(target, hartid);

	LOG_DEBUG("polling hart %d, target->state=%d (TARGET_HALTED=%d)", hartid, target->state, TARGET_HALTED);

	/* If OpenOCD this we're running but this hart is halted then it's time
	 * to raise an event. */
	if (target->state != TARGET_HALTED && riscv_is_halted(target)) {
		LOG_DEBUG("  triggered a halt");
		r->on_halt(target);
		return 1;
	}

	return 0;
}

/*** OpenOCD Interface ***/
int riscv_openocd_poll(struct target *target)
{
	LOG_DEBUG("polling all harts");
	int triggered_hart = -1;
	if (riscv_rtos_enabled(target)) {
		/* Check every hart for an event. */
		for (int i = 0; i < riscv_count_harts(target); ++i) {
			int out = riscv_poll_hart(target, i);
			switch (out) {
			case 0:
				continue;
			case 1:
				triggered_hart = i;
				break;
			case -1:
				return ERROR_FAIL;
			}
		}
		if (triggered_hart == -1) {
			LOG_DEBUG("  no harts just halted, target->state=%d", target->state);
			return ERROR_OK;
		}
		LOG_DEBUG("  hart %d halted", triggered_hart);

		/* If we're here then at least one hart triggered.  That means
		 * we want to go and halt _every_ hart in the system, as that's
		 * the invariant we hold here.	Some harts might have already
		 * halted (as we're either in single-step mode or they also
		 * triggered a breakpoint), so don't attempt to halt those
		 * harts. */
		for (int i = 0; i < riscv_count_harts(target); ++i)
			riscv_halt_one_hart(target, i);
	} else {
		if (riscv_poll_hart(target, riscv_current_hartid(target)) == 0)
			return ERROR_OK;

		triggered_hart = riscv_current_hartid(target);
		LOG_DEBUG("  hart %d halted", triggered_hart);
	}

	target->state = TARGET_HALTED;
	switch (riscv_halt_reason(target, triggered_hart)) {
	case RISCV_HALT_BREAKPOINT:
		target->debug_reason = DBG_REASON_BREAKPOINT;
		break;
	case RISCV_HALT_INTERRUPT:
		target->debug_reason = DBG_REASON_DBGRQ;
		break;
	case RISCV_HALT_SINGLESTEP:
		target->debug_reason = DBG_REASON_SINGLESTEP;
		break;
	}
	
	if (riscv_rtos_enabled(target)) {
		target->rtos->current_threadid = triggered_hart + 1;
		target->rtos->current_thread = triggered_hart + 1;
	}

	target->state = TARGET_HALTED;
	target_call_event_callbacks(target, TARGET_EVENT_HALTED);
	return ERROR_OK;
}

int riscv_openocd_halt(struct target *target)
{
	RISCV_INFO(r);

	LOG_DEBUG("halting all harts");

	int out = riscv_halt_all_harts(target);
	if (out != ERROR_OK) {
		LOG_ERROR("Unable to halt all harts");
		return out;
	}

	register_cache_invalidate(target->reg_cache);
	if (riscv_rtos_enabled(target)) {
		target->rtos->current_threadid = r->rtos_hartid + 1;
		target->rtos->current_thread = r->rtos_hartid + 1;
	}

	target->state = TARGET_HALTED;
	target->debug_reason = DBG_REASON_DBGRQ;
	target_call_event_callbacks(target, TARGET_EVENT_HALTED);
	return out;
}

int riscv_openocd_resume(
		struct target *target,
		int current,
		target_addr_t address,
		int handle_breakpoints,
		int debug_execution
) {
	LOG_DEBUG("resuming all harts");

	if (!current) {
		riscv_set_register(target, GDB_REGNO_PC, address);
	}

	int out = riscv_resume_all_harts(target);
	if (out != ERROR_OK) {
		LOG_ERROR("unable to resume all harts");
		return out;
	}

	register_cache_invalidate(target->reg_cache);
	target->state = TARGET_RUNNING;
	target_call_event_callbacks(target, TARGET_EVENT_RESUMED);
	return out;
}

int riscv_openocd_step(
		struct target *target,
		int current,
		target_addr_t address,
		int handle_breakpoints
) {
	LOG_DEBUG("stepping rtos hart");

	if (!current) {
		riscv_set_register(target, GDB_REGNO_PC, address);
	}

	int out = riscv_step_rtos_hart(target);
	if (out != ERROR_OK) {
		LOG_ERROR("unable to step rtos hart");
		return out;
	}

	register_cache_invalidate(target->reg_cache);
	target->state = TARGET_RUNNING;
	target_call_event_callbacks(target, TARGET_EVENT_RESUMED);
	target->state = TARGET_HALTED;
	target->debug_reason = DBG_REASON_SINGLESTEP;
	target_call_event_callbacks(target, TARGET_EVENT_HALTED);
	return out;
}

int riscv_openocd_assert_reset(struct target *target)
{
	LOG_DEBUG("asserting reset for all harts");
	int out = riscv_reset_all_harts(target);
	if (out != ERROR_OK) {
		LOG_ERROR("unable to reset all harts");
		return out;
	}

	return out;
}

int riscv_openocd_deassert_reset(struct target *target)
{
	LOG_DEBUG("deasserting reset for all harts");
	if (target->reset_halt)
		riscv_halt_all_harts(target);
	else
		riscv_resume_all_harts(target);
	return ERROR_OK;
}

<<<<<<< HEAD
// Declared below
const struct command_registration riscv_command_handlers[];
=======

/* Command Handlers */
COMMAND_HANDLER(riscv_set_command_timeout_sec) {

	if (CMD_ARGC != 1) {
		LOG_ERROR("Command takes exactly 1 parameter");
		return ERROR_COMMAND_SYNTAX_ERROR;
	}
	int timeout = atoi(CMD_ARGV[0]);
	if (timeout <= 0){
		LOG_ERROR("%s is not a valid integer argument for command.", CMD_ARGV[0]);
		return ERROR_FAIL;
	}

	riscv_command_timeout_sec = timeout;

	return ERROR_OK;
}

COMMAND_HANDLER(riscv_set_reset_timeout_sec) {

	if (CMD_ARGC != 1) {
			LOG_ERROR("Command takes exactly 1 parameter");
			return ERROR_COMMAND_SYNTAX_ERROR;
	}
	int timeout = atoi(CMD_ARGV[0]);
	if (timeout <= 0){
		LOG_ERROR("%s is not a valid integer argument for command.", CMD_ARGV[0]);
		return ERROR_FAIL;
	}

	riscv_reset_timeout_sec = timeout;
	return ERROR_OK;
}


static const struct command_registration riscv_exec_command_handlers[] = {
	{
		.name = "set_command_timeout_sec",
		.handler = riscv_set_command_timeout_sec,
		.mode = COMMAND_ANY,
		.usage = "riscv set_command_timeout_sec [sec]",
		.help = "Set the wall-clock timeout (in seconds) for individual commands"
	 },
	 {
		.name = "set_reset_timeout_sec",
		.handler = riscv_set_reset_timeout_sec,
		.mode = COMMAND_ANY,
		.usage = "riscv set_reset_timeout_sec [sec]",
		.help = "Set the wall-clock timeout (in seconds) after reset is deasserted"
	},
	COMMAND_REGISTRATION_DONE
};

const struct command_registration riscv_command_handlers[] = {
	{
		.name = "riscv",
		.mode = COMMAND_ANY,
		.help = "RISC-V Command Group",
		.usage = "",
		.chain = riscv_exec_command_handlers
	},
	COMMAND_REGISTRATION_DONE
};
>>>>>>> 94de39c2

struct target_type riscv_target =
{
	.name = "riscv",

	.init_target = riscv_init_target,
	.deinit_target = riscv_deinit_target,
	.examine = riscv_examine,

	/* poll current target status */
	.poll = old_or_new_riscv_poll,

	.halt = old_or_new_riscv_halt,
	.resume = old_or_new_riscv_resume,
	.step = old_or_new_riscv_step,

	.assert_reset = old_or_new_riscv_assert_reset,
	.deassert_reset = old_or_new_riscv_deassert_reset,

	.read_memory = riscv_read_memory,
	.write_memory = riscv_write_memory,

	.blank_check_memory = riscv_blank_check_memory,
	.checksum_memory = riscv_checksum_memory,

	.get_gdb_reg_list = riscv_get_gdb_reg_list,

	.add_breakpoint = riscv_add_breakpoint,
	.remove_breakpoint = riscv_remove_breakpoint,

	.add_watchpoint = riscv_add_watchpoint,
	.remove_watchpoint = riscv_remove_watchpoint,

	.arch_state = riscv_arch_state,

	.run_algorithm = riscv_run_algorithm,

	.commands = riscv_command_handlers
};

/*** RISC-V Interface ***/

void riscv_info_init(struct target *target, riscv_info_t *r)
{
	memset(r, 0, sizeof(*r));
	r->dtm_version = 1;
	r->registers_initialized = false;
	r->current_hartid = target->coreid;

	memset(r->trigger_unique_id, 0xff, sizeof(r->trigger_unique_id));

	for (size_t h = 0; h < RISCV_MAX_HARTS; ++h) {
		r->xlen[h] = -1;
		r->debug_buffer_addr[h] = -1;

		for (size_t e = 0; e < RISCV_MAX_REGISTERS; ++e)
			r->valid_saved_registers[h][e] = false;
	}
}

int riscv_halt_all_harts(struct target *target)
{
	for (int i = 0; i < riscv_count_harts(target); ++i) {
		if (!riscv_hart_enabled(target, i))
			continue;

		riscv_halt_one_hart(target, i);
	}

	return ERROR_OK;
}

int riscv_halt_one_hart(struct target *target, int hartid)
{
	RISCV_INFO(r);
	LOG_DEBUG("halting hart %d", hartid);
	riscv_set_current_hartid(target, hartid);
	if (riscv_is_halted(target)) {
		LOG_DEBUG("  hart %d requested halt, but was already halted", hartid);
		return ERROR_OK;
	}

	r->halt_current_hart(target);
	return ERROR_OK;
}

int riscv_resume_all_harts(struct target *target)
{
	for (int i = 0; i < riscv_count_harts(target); ++i) {
		if (!riscv_hart_enabled(target, i))
			continue;

		riscv_resume_one_hart(target, i);
	}

	riscv_invalidate_register_cache(target);
	return ERROR_OK;
}

int riscv_resume_one_hart(struct target *target, int hartid)
{
	RISCV_INFO(r);
	LOG_DEBUG("resuming hart %d", hartid);
	riscv_set_current_hartid(target, hartid);
	if (!riscv_is_halted(target)) {
		LOG_DEBUG("  hart %d requested resume, but was already resumed", hartid);
		return ERROR_OK;
	}

	r->on_resume(target);
	r->resume_current_hart(target);
	return ERROR_OK;
}

int riscv_reset_all_harts(struct target *target)
{
	for (int i = 0; i < riscv_count_harts(target); ++i) {
		if (!riscv_hart_enabled(target, i))
			continue;

		riscv_reset_one_hart(target, i);
	}

	riscv_invalidate_register_cache(target);
	return ERROR_OK;
}

int riscv_reset_one_hart(struct target *target, int hartid)
{
	RISCV_INFO(r);
	LOG_DEBUG("resetting hart %d", hartid);
	riscv_halt_one_hart(target, hartid);
	riscv_set_current_hartid(target, hartid);
	r->reset_current_hart(target);
	/* At this point the hart must be halted.  On platforms that support
	 * "reset halt" exactly we expect the hart to have been halted before
	 * executing any instructions, while on older cores it'll just have
	 * halted quickly. */
	return ERROR_OK;
}

int riscv_step_rtos_hart(struct target *target)
{
	RISCV_INFO(r);
	int hartid = r->current_hartid;
	if (riscv_rtos_enabled(target)) {
		hartid = r->rtos_hartid;
		if (hartid == -1) {
			LOG_USER("GDB has asked me to step \"any\" thread, so I'm stepping hart 0.");
			hartid = 0;
		}
	}
	riscv_set_current_hartid(target, hartid);
	LOG_DEBUG("stepping hart %d", hartid);

	assert(riscv_is_halted(target));
	riscv_invalidate_register_cache(target);
	r->on_step(target);
	r->step_current_hart(target);
	riscv_invalidate_register_cache(target);
	r->on_halt(target);
	assert(riscv_is_halted(target));
	return ERROR_OK;
}

int riscv_xlen(const struct target *target)
{
	return riscv_xlen_of_hart(target, riscv_current_hartid(target));
}

int riscv_xlen_of_hart(const struct target *target, int hartid)
{
	RISCV_INFO(r);
	assert(r->xlen[hartid] != -1);
	return r->xlen[hartid];
}

bool riscv_rtos_enabled(const struct target *target)
{
	return target->rtos != NULL;
}

void riscv_set_current_hartid(struct target *target, int hartid)
{
	RISCV_INFO(r);
	if (!r->select_current_hart)
		return;

	int previous_hartid = riscv_current_hartid(target);
	r->current_hartid = hartid;
	assert(riscv_hart_enabled(target, hartid));
	LOG_DEBUG("setting hartid to %d, was %d", hartid, previous_hartid);
	r->select_current_hart(target);

	/* This might get called during init, in which case we shouldn't be
	 * setting up the register cache. */
	if (!target_was_examined(target))
		return;

	/* Avoid invalidating the register cache all the time. */
	if (r->registers_initialized
			&& (!riscv_rtos_enabled(target) || (previous_hartid == hartid))
			&& target->reg_cache->reg_list[GDB_REGNO_XPR0].size == (unsigned)riscv_xlen(target)
			&& (!riscv_rtos_enabled(target) || (r->rtos_hartid != -1))) {
		return;
	} else
		LOG_DEBUG("Initializing registers: xlen=%d", riscv_xlen(target));

	riscv_invalidate_register_cache(target);
}

void riscv_invalidate_register_cache(struct target *target)
{
	RISCV_INFO(r);

	/* Update the register list's widths. */
	register_cache_invalidate(target->reg_cache);
	for (size_t i = 0; i < GDB_REGNO_COUNT; ++i) {
		struct reg *reg = &target->reg_cache->reg_list[i];

		reg->value = &r->reg_cache_values[i];
		reg->valid = false;

		switch (i) {
		case GDB_REGNO_PRIV:
			reg->size = 8;
			break;
		default:
			reg->size = riscv_xlen(target);
			break;
		}
	}

	r->registers_initialized = true;
}

int riscv_current_hartid(const struct target *target)
{
	RISCV_INFO(r);
	return r->current_hartid;
}

void riscv_set_all_rtos_harts(struct target *target)
{
	RISCV_INFO(r);
	r->rtos_hartid = -1;
}

void riscv_set_rtos_hartid(struct target *target, int hartid)
{
	LOG_DEBUG("setting RTOS hartid %d", hartid);
	RISCV_INFO(r);
	r->rtos_hartid = hartid;
}

int riscv_count_harts(struct target *target)
{
	if (target == NULL) return 1;
	RISCV_INFO(r);
	if (r == NULL) return 1;
	return r->hart_count;
}

bool riscv_has_register(struct target *target, int hartid, int regid)
{
	return 1;
}

void riscv_set_register(struct target *target, enum gdb_regno r, riscv_reg_t v)
{
	return riscv_set_register_on_hart(target, riscv_current_hartid(target), r, v);
}

void riscv_set_register_on_hart(struct target *target, int hartid,
		enum gdb_regno regid, uint64_t value)
{
	RISCV_INFO(r);
	LOG_DEBUG("[%d] %s <- %" PRIx64, hartid, gdb_regno_name(regid), value);
	assert(r->set_register);
	return r->set_register(target, hartid, regid, value);
}

riscv_reg_t riscv_get_register(struct target *target, enum gdb_regno r)
{
	return riscv_get_register_on_hart(target, riscv_current_hartid(target), r);
}

uint64_t riscv_get_register_on_hart(struct target *target, int hartid, enum gdb_regno regid)
{
	RISCV_INFO(r);
	uint64_t value = r->get_register(target, hartid, regid);
	LOG_DEBUG("[%d] %s: %" PRIx64, hartid, gdb_regno_name(regid), value);
	return value;
}

bool riscv_is_halted(struct target *target)
{
	RISCV_INFO(r);
	assert(r->is_halted);
	return r->is_halted(target);
}

enum riscv_halt_reason riscv_halt_reason(struct target *target, int hartid)
{
	RISCV_INFO(r);
	riscv_set_current_hartid(target, hartid);
	assert(riscv_is_halted(target));
	return r->halt_reason(target);
}

int riscv_count_triggers(struct target *target)
{
	return riscv_count_triggers_of_hart(target, riscv_current_hartid(target));
}

int riscv_count_triggers_of_hart(struct target *target, int hartid)
{
	RISCV_INFO(r);
	assert(hartid < riscv_count_harts(target));
	return r->trigger_count[hartid];
}

size_t riscv_debug_buffer_size(struct target *target)
{
	RISCV_INFO(r);
	return r->debug_buffer_size[riscv_current_hartid(target)];
}

riscv_addr_t riscv_debug_buffer_addr(struct target *target)
{
	RISCV_INFO(r);
	riscv_addr_t out = r->debug_buffer_addr[riscv_current_hartid(target)];
	assert((out & 3) == 0);
	return out;
}

int riscv_debug_buffer_enter(struct target *target, struct riscv_program *program)
{
	RISCV_INFO(r);
	r->debug_buffer_enter(target, program);
	return ERROR_OK;
}

int riscv_debug_buffer_leave(struct target *target, struct riscv_program *program)
{
	RISCV_INFO(r);
	r->debug_buffer_leave(target, program);
	return ERROR_OK;
}

int riscv_write_debug_buffer(struct target *target, int index, riscv_insn_t insn)
{
	RISCV_INFO(r);
	r->write_debug_buffer(target, index, insn);
	return ERROR_OK;
}

riscv_insn_t riscv_read_debug_buffer(struct target *target, int index)
{
	RISCV_INFO(r);
	return r->read_debug_buffer(target, index);
}

riscv_addr_t riscv_read_debug_buffer_x(struct target *target, int index)
{
	riscv_addr_t out = 0;
	switch (riscv_xlen(target)) {
	case 64:
		out |= (uint64_t)riscv_read_debug_buffer(target, index + 1) << 32;
	case 32:
		out |= riscv_read_debug_buffer(target, index + 0) <<  0;
		break;
	default:
		LOG_ERROR("unsupported XLEN %d", riscv_xlen(target));
		abort();
	}
	return out;
}

int riscv_execute_debug_buffer(struct target *target)
{
	RISCV_INFO(r);
	return r->execute_debug_buffer(target);
}

void riscv_fill_dmi_write_u64(struct target *target, char *buf, int a, uint64_t d)
{
	RISCV_INFO(r);
	r->fill_dmi_write_u64(target, buf, a, d);
}

void riscv_fill_dmi_read_u64(struct target *target, char *buf, int a)
{
	RISCV_INFO(r);
	r->fill_dmi_read_u64(target, buf, a);
}

void riscv_fill_dmi_nop_u64(struct target *target, char *buf)
{
	RISCV_INFO(r);
	r->fill_dmi_nop_u64(target, buf);
}

int riscv_dmi_write_u64_bits(struct target *target)
{
	RISCV_INFO(r);
	return r->dmi_write_u64_bits(target);
}

bool riscv_hart_enabled(struct target *target, int hartid)
{
	/* FIXME: Add a hart mask to the RTOS. */
	if (riscv_rtos_enabled(target))
		return hartid < riscv_count_harts(target);

	return hartid == target->coreid;
}

/**
 * Count triggers, and initialize trigger_count for each hart.
 * trigger_count is initialized even if this function fails to discover
 * something.
 * Disable any hardware triggers that have dmode set. We can't have set them
 * ourselves. Maybe they're left over from some killed debug session.
 * */
int riscv_enumerate_triggers(struct target *target)
{
	RISCV_INFO(r);

	for (int hartid = 0; hartid < riscv_count_harts(target); ++hartid) {
		if (!riscv_hart_enabled(target, hartid))
			continue;

		riscv_reg_t tselect = riscv_get_register_on_hart(target, hartid,
				GDB_REGNO_TSELECT);

		for (unsigned t = 0; t < RISCV_MAX_TRIGGERS; ++t) {
			r->trigger_count[hartid] = t;

			riscv_set_register_on_hart(target, hartid, GDB_REGNO_TSELECT, t);
			uint64_t tselect_rb = riscv_get_register_on_hart(target, hartid,
					GDB_REGNO_TSELECT);
			// Mask off the top bit, which is used as tdrmode in old
			// implementations.
			tselect_rb &= ~(1ULL << (riscv_xlen(target)-1));
			if (tselect_rb != t)
				break;
			uint64_t tdata1 = riscv_get_register_on_hart(target, hartid,
					GDB_REGNO_TDATA1);
			int type = get_field(tdata1, MCONTROL_TYPE(riscv_xlen(target)));
			switch (type) {
				case 1:
					// On these older cores we don't support software using
					// triggers.
					riscv_set_register_on_hart(target, hartid, GDB_REGNO_TDATA1, 0);
					break;
				case 2:
					if (tdata1 & MCONTROL_DMODE(riscv_xlen(target))) {
						riscv_set_register_on_hart(target, hartid, GDB_REGNO_TDATA1, 0);
					}
					break;
			}
		}

		riscv_set_register_on_hart(target, hartid, GDB_REGNO_TSELECT, tselect);

		LOG_INFO("[%d] Found %d triggers", hartid, r->trigger_count[hartid]);
	}

	return ERROR_OK;
}

/* Command Handlers */

COMMAND_HANDLER(riscv_test_compliance) {

  struct target *target = get_current_target(CMD_CTX);

  RISCV_INFO(r);

  if (CMD_ARGC > 0) {
      LOG_ERROR("Command does not take any parameters.");
      return ERROR_COMMAND_SYNTAX_ERROR;
  }

  if (r->test_compliance) {
    return r->test_compliance(target);
  } else {
    LOG_ERROR("This target does not support this command (may implement an older version of the spec).");
    return ERROR_FAIL;
  }

}

COMMAND_HANDLER(riscv_set_command_timeout_sec) {

  if (CMD_ARGC != 1) {
      LOG_ERROR("Command takes exactly 1 parameter");
      return ERROR_COMMAND_SYNTAX_ERROR;
  }
  int timeout = atoi(CMD_ARGV[0]);
  if (timeout <= 0){
    LOG_ERROR("%s is not a valid integer argument for command.", CMD_ARGV[0]);
    return ERROR_FAIL;
  }

  riscv_command_timeout_sec = timeout;

  return ERROR_OK;
}

COMMAND_HANDLER(riscv_set_reset_timeout_sec) {

  if (CMD_ARGC != 1) {
      LOG_ERROR("Command takes exactly 1 parameter");
      return ERROR_COMMAND_SYNTAX_ERROR;
  }
  int timeout = atoi(CMD_ARGV[0]);
  if (timeout <= 0){
    LOG_ERROR("%s is not a valid integer argument for command.", CMD_ARGV[0]);
    return ERROR_FAIL;
  }

  riscv_reset_timeout_sec = timeout;
  return ERROR_OK;
}


static const struct command_registration riscv_exec_command_handlers[] = {
  {
    .name = "test_compliance",
    .handler = riscv_test_compliance,
    .mode = COMMAND_EXEC,
    .usage = "riscv test_compliance",
    .help = "Runs a basic compliance test suite against the RISC-V Debug Spec."
  },
 {
    .name = "set_command_timeout_sec",
    .handler = riscv_set_command_timeout_sec,
    .mode = COMMAND_ANY,
    .usage = "riscv set_command_timeout_sec [sec]",
    .help = "Set the wall-clock timeout (in seconds) for individual commands"
 },
 {
    .name = "set_reset_timeout_sec",
    .handler = riscv_set_reset_timeout_sec,
    .mode = COMMAND_ANY,
    .usage = "riscv set_reset_timeout_sec [sec]",
    .help = "Set the wall-clock timeout (in seconds) after reset is deasserted"
  },
  COMMAND_REGISTRATION_DONE
};

const struct command_registration riscv_command_handlers[] = {
  {
    .name = "riscv",
    .mode = COMMAND_ANY,
    .help = "RISC-V Command Group",
    .usage = "",
    .chain = riscv_exec_command_handlers
  },
  COMMAND_REGISTRATION_DONE
};

const char *gdb_regno_name(enum gdb_regno regno)
{
	static char buf[32];

	switch (regno) {
		case GDB_REGNO_ZERO:
			return "zero";
		case GDB_REGNO_S0:
			return "s0";
		case GDB_REGNO_S1:
			return "s1";
		case GDB_REGNO_PC:
			return "pc";
		case GDB_REGNO_FPR0:
			return "fpr0";
		case GDB_REGNO_FPR31:
			return "fpr31";
		case GDB_REGNO_CSR0:
			return "csr0";
		case GDB_REGNO_TSELECT:
			return "tselect";
		case GDB_REGNO_TDATA1:
			return "tdata1";
		case GDB_REGNO_TDATA2:
			return "tdata2";
		case GDB_REGNO_MISA:
			return "misa";
		case GDB_REGNO_DPC:
			return "dpc";
		case GDB_REGNO_DCSR:
			return "dcsr";
		case GDB_REGNO_DSCRATCH:
			return "dscratch";
		case GDB_REGNO_MSTATUS:
			return "mstatus";
		case GDB_REGNO_PRIV:
			return "priv";
		default:
			if (regno <= GDB_REGNO_XPR31) {
				sprintf(buf, "x%d", regno - GDB_REGNO_XPR0);
			} else if (regno >= GDB_REGNO_CSR0 && regno <= GDB_REGNO_CSR4095) {
				sprintf(buf, "csr%d", regno - GDB_REGNO_CSR0);
			} else {
				sprintf(buf, "gdb_regno_%d", regno);
			}
			return buf;
	}
}<|MERGE_RESOLUTION|>--- conflicted
+++ resolved
@@ -1137,11 +1137,6 @@
 	return ERROR_OK;
 }
 
-<<<<<<< HEAD
-// Declared below
-const struct command_registration riscv_command_handlers[];
-=======
-
 /* Command Handlers */
 COMMAND_HANDLER(riscv_set_command_timeout_sec) {
 
@@ -1176,8 +1171,35 @@
 	return ERROR_OK;
 }
 
+COMMAND_HANDLER(riscv_test_compliance) {
+
+  struct target *target = get_current_target(CMD_CTX);
+
+  RISCV_INFO(r);
+
+  if (CMD_ARGC > 0) {
+      LOG_ERROR("Command does not take any parameters.");
+      return ERROR_COMMAND_SYNTAX_ERROR;
+  }
+
+  if (r->test_compliance) {
+    return r->test_compliance(target);
+  } else {
+    LOG_ERROR("This target does not support this command (may implement an older version of the spec).");
+    return ERROR_FAIL;
+  }
+
+}
+
 
 static const struct command_registration riscv_exec_command_handlers[] = {
+	{
+		.name = "test_compliance",
+		.handler = riscv_test_compliance,
+ 		.mode = COMMAND_EXEC,
+		.usage = "riscv test_compliance",
+		.help = "Runs a basic compliance test suite against the RISC-V Debug Spec."
+	},
 	{
 		.name = "set_command_timeout_sec",
 		.handler = riscv_set_command_timeout_sec,
@@ -1205,7 +1227,6 @@
 	},
 	COMMAND_REGISTRATION_DONE
 };
->>>>>>> 94de39c2
 
 struct target_type riscv_target =
 {
@@ -1677,98 +1698,6 @@
 
 	return ERROR_OK;
 }
-
-/* Command Handlers */
-
-COMMAND_HANDLER(riscv_test_compliance) {
-
-  struct target *target = get_current_target(CMD_CTX);
-
-  RISCV_INFO(r);
-
-  if (CMD_ARGC > 0) {
-      LOG_ERROR("Command does not take any parameters.");
-      return ERROR_COMMAND_SYNTAX_ERROR;
-  }
-
-  if (r->test_compliance) {
-    return r->test_compliance(target);
-  } else {
-    LOG_ERROR("This target does not support this command (may implement an older version of the spec).");
-    return ERROR_FAIL;
-  }
-
-}
-
-COMMAND_HANDLER(riscv_set_command_timeout_sec) {
-
-  if (CMD_ARGC != 1) {
-      LOG_ERROR("Command takes exactly 1 parameter");
-      return ERROR_COMMAND_SYNTAX_ERROR;
-  }
-  int timeout = atoi(CMD_ARGV[0]);
-  if (timeout <= 0){
-    LOG_ERROR("%s is not a valid integer argument for command.", CMD_ARGV[0]);
-    return ERROR_FAIL;
-  }
-
-  riscv_command_timeout_sec = timeout;
-
-  return ERROR_OK;
-}
-
-COMMAND_HANDLER(riscv_set_reset_timeout_sec) {
-
-  if (CMD_ARGC != 1) {
-      LOG_ERROR("Command takes exactly 1 parameter");
-      return ERROR_COMMAND_SYNTAX_ERROR;
-  }
-  int timeout = atoi(CMD_ARGV[0]);
-  if (timeout <= 0){
-    LOG_ERROR("%s is not a valid integer argument for command.", CMD_ARGV[0]);
-    return ERROR_FAIL;
-  }
-
-  riscv_reset_timeout_sec = timeout;
-  return ERROR_OK;
-}
-
-
-static const struct command_registration riscv_exec_command_handlers[] = {
-  {
-    .name = "test_compliance",
-    .handler = riscv_test_compliance,
-    .mode = COMMAND_EXEC,
-    .usage = "riscv test_compliance",
-    .help = "Runs a basic compliance test suite against the RISC-V Debug Spec."
-  },
- {
-    .name = "set_command_timeout_sec",
-    .handler = riscv_set_command_timeout_sec,
-    .mode = COMMAND_ANY,
-    .usage = "riscv set_command_timeout_sec [sec]",
-    .help = "Set the wall-clock timeout (in seconds) for individual commands"
- },
- {
-    .name = "set_reset_timeout_sec",
-    .handler = riscv_set_reset_timeout_sec,
-    .mode = COMMAND_ANY,
-    .usage = "riscv set_reset_timeout_sec [sec]",
-    .help = "Set the wall-clock timeout (in seconds) after reset is deasserted"
-  },
-  COMMAND_REGISTRATION_DONE
-};
-
-const struct command_registration riscv_command_handlers[] = {
-  {
-    .name = "riscv",
-    .mode = COMMAND_ANY,
-    .help = "RISC-V Command Group",
-    .usage = "",
-    .chain = riscv_exec_command_handlers
-  },
-  COMMAND_REGISTRATION_DONE
-};
 
 const char *gdb_regno_name(enum gdb_regno regno)
 {
