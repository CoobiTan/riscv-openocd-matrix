--- conflicted
+++ resolved
@@ -437,7 +437,7 @@
 	}
 
 	if (!watchpoint)
-		return ERROR_OK;
+		return ERROR_WATCHPOINT_NOT_FOUND;
 	retval = target_remove_watchpoint(target, watchpoint);
 	if (retval != ERROR_OK) {
 		LOG_TARGET_ERROR(target, "could not remove watchpoint #%d on this target",
@@ -497,8 +497,6 @@
 	return retval;
 }
 
-<<<<<<< HEAD
-=======
 int breakpoint_remove_all(struct target *target)
 {
 	return breakpoint_watchpoint_remove_all(target, BREAKPOINT);
@@ -509,23 +507,6 @@
 	return breakpoint_watchpoint_remove_all(target, WATCHPOINT);
 }
 
-static int breakpoint_clear_target_internal(struct target *target)
-{
-	LOG_DEBUG("Delete all breakpoints for target: %s",
-		target_name(target));
-
-	int retval = ERROR_OK;
-
-	while (target->breakpoints) {
-		int status = breakpoint_free(target, target->breakpoints);
-		if (status != ERROR_OK)
-			retval = status;
-	}
-
-	return retval;
-}
-
->>>>>>> eba5d211
 int breakpoint_clear_target(struct target *target)
 {
 	int retval = ERROR_OK;
@@ -650,38 +631,6 @@
 	}
 }
 
-<<<<<<< HEAD
-static int watchpoint_free(struct target *target, struct watchpoint *watchpoint_to_remove)
-{
-	struct watchpoint *watchpoint = target->watchpoints;
-	struct watchpoint **watchpoint_p = &target->watchpoints;
-	int retval;
-
-	while (watchpoint) {
-		if (watchpoint == watchpoint_to_remove)
-			break;
-		watchpoint_p = &watchpoint->next;
-		watchpoint = watchpoint->next;
-	}
-
-	if (!watchpoint)
-		return ERROR_WATCHPOINT_NOT_FOUND;
-	retval = target_remove_watchpoint(target, watchpoint);
-	if (retval != ERROR_OK) {
-		LOG_TARGET_ERROR(target, "could not remove watchpoint #%d on this target",
-						watchpoint->number);
-		return retval;
-	}
-
-	LOG_DEBUG("free WPID: %d --> %d", watchpoint->unique_id, retval);
-	(*watchpoint_p) = watchpoint->next;
-	free(watchpoint);
-
-	return ERROR_OK;
-}
-
-=======
->>>>>>> eba5d211
 static int watchpoint_remove_internal(struct target *target, target_addr_t address)
 {
 	struct watchpoint *watchpoint = target->watchpoints;
