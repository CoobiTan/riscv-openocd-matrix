--- conflicted
+++ resolved
@@ -2061,36 +2061,12 @@
 		if (retval != ERROR_OK)
 			return retval;
 
-<<<<<<< HEAD
-		/* Get CPU Type */
-		unsigned int core = (cpuid >> 4) & 0xf;
-
-		/* Check if it is an ARMv8-M core */
-		armv7m->arm.is_armv8m = true;
-
-		switch (cpuid & ARM_CPUID_PARTNO_MASK) {
-			case CORTEX_M23_PARTNO:
-				core = 23;
-				break;
-			case CORTEX_M33_PARTNO:
-				core = 33;
-				break;
-			case CORTEX_M35P_PARTNO:
-				core = 35;
-				break;
-			case CORTEX_M55_PARTNO:
-				core = 55;
-				break;
-			default:
-				armv7m->arm.is_armv8m = false;
-=======
 		/* Get ARCH and CPU types */
 		const enum cortex_m_partno core_partno = (cpuid & ARM_CPUID_PARTNO_MASK) >> ARM_CPUID_PARTNO_POS;
 
 		for (unsigned int n = 0; n < ARRAY_SIZE(cortex_m_parts); n++) {
 			if (core_partno == cortex_m_parts[n].partno) {
 				cortex_m->core_info = &cortex_m_parts[n];
->>>>>>> cff0e417
 				break;
 			}
 		}
@@ -2102,17 +2078,10 @@
 
 		armv7m->arm.arch = cortex_m->core_info->arch;
 
-<<<<<<< HEAD
-		LOG_DEBUG("Cortex-M%d r%" PRId8 "p%" PRId8 " processor detected",
-				core, (uint8_t)((cpuid >> 20) & 0xf), (uint8_t)((cpuid >> 0) & 0xf));
-		cortex_m->maskints_erratum = false;
-		if (core == 7) {
-=======
 		LOG_DEBUG("%s r%" PRId8 "p%" PRId8 " processor detected",
 				cortex_m->core_info->name, (uint8_t)((cpuid >> 20) & 0xf), (uint8_t)((cpuid >> 0) & 0xf));
 		cortex_m->maskints_erratum = false;
 		if (core_partno == CORTEX_M7_PARTNO) {
->>>>>>> cff0e417
 			uint8_t rev, patch;
 			rev = (cpuid >> 20) & 0xf;
 			patch = (cpuid >> 0) & 0xf;
@@ -2123,47 +2092,21 @@
 		}
 		LOG_DEBUG("cpuid: 0x%8.8" PRIx32 "", cpuid);
 
-<<<<<<< HEAD
-		if (core == 4) {
-=======
 		if (cortex_m->core_info->flags & CORTEX_M_F_HAS_FPV4) {
->>>>>>> cff0e417
 			target_read_u32(target, MVFR0, &mvfr0);
 			target_read_u32(target, MVFR1, &mvfr1);
 
 			/* test for floating point feature on Cortex-M4 */
 			if ((mvfr0 == MVFR0_DEFAULT_M4) && (mvfr1 == MVFR1_DEFAULT_M4)) {
-<<<<<<< HEAD
-				LOG_DEBUG("Cortex-M%d floating point feature FPv4_SP found", core);
-				armv7m->fp_feature = FPV4_SP;
-			}
-		} else if (core == 7 || core == 33 || core == 35 || core == 55) {
-=======
 				LOG_DEBUG("%s floating point feature FPv4_SP found", cortex_m->core_info->name);
 				armv7m->fp_feature = FPV4_SP;
 			}
 		} else if (cortex_m->core_info->flags & CORTEX_M_F_HAS_FPV5) {
->>>>>>> cff0e417
 			target_read_u32(target, MVFR0, &mvfr0);
 			target_read_u32(target, MVFR1, &mvfr1);
 
 			/* test for floating point features on Cortex-M7 */
 			if ((mvfr0 == MVFR0_DEFAULT_M7_SP) && (mvfr1 == MVFR1_DEFAULT_M7_SP)) {
-<<<<<<< HEAD
-				LOG_DEBUG("Cortex-M%d floating point feature FPv5_SP found", core);
-				armv7m->fp_feature = FPV5_SP;
-			} else if ((mvfr0 == MVFR0_DEFAULT_M7_DP) && (mvfr1 == MVFR1_DEFAULT_M7_DP)) {
-				LOG_DEBUG("Cortex-M%d floating point feature FPv5_DP found", core);
-				armv7m->fp_feature = FPV5_DP;
-			}
-		} else if (core == 0) {
-			/* Cortex-M0 does not support unaligned memory access */
-			armv7m->arm.is_armv6m = true;
-		}
-
-		/* VECTRESET is supported only on ARMv7-M cores */
-		cortex_m->vectreset_supported = !armv7m->arm.is_armv8m && !armv7m->arm.is_armv6m;
-=======
 				LOG_DEBUG("%s floating point feature FPv5_SP found", cortex_m->core_info->name);
 				armv7m->fp_feature = FPV5_SP;
 			} else if ((mvfr0 == MVFR0_DEFAULT_M7_DP) && (mvfr1 == MVFR1_DEFAULT_M7_DP)) {
@@ -2174,27 +2117,12 @@
 
 		/* VECTRESET is supported only on ARMv7-M cores */
 		cortex_m->vectreset_supported = armv7m->arm.arch == ARM_ARCH_V7M;
->>>>>>> cff0e417
 
 		/* Check for FPU, otherwise mark FPU register as non-existent */
 		if (armv7m->fp_feature == FP_NONE)
 			for (size_t idx = ARMV7M_FPU_FIRST_REG; idx <= ARMV7M_FPU_LAST_REG; idx++)
 				armv7m->arm.core_cache->reg_list[idx].exist = false;
 
-<<<<<<< HEAD
-		if (!armv7m->arm.is_armv8m)
-			for (size_t idx = ARMV8M_FIRST_REG; idx <= ARMV8M_LAST_REG; idx++)
-				armv7m->arm.core_cache->reg_list[idx].exist = false;
-
-		if (!armv7m->stlink) {
-			if (core == 3 || core == 4)
-				/* Cortex-M3/M4 have 4096 bytes autoincrement range,
-				 * s. ARM IHI 0031C: MEM-AP 7.2.2 */
-				armv7m->debug_ap->tar_autoincr_block = (1 << 12);
-			else if (core == 7)
-				/* Cortex-M7 has only 1024 bytes autoincrement range */
-				armv7m->debug_ap->tar_autoincr_block = (1 << 10);
-=======
 		if (armv7m->arm.arch != ARM_ARCH_V8M)
 			for (size_t idx = ARMV8M_FIRST_REG; idx <= ARMV8M_LAST_REG; idx++)
 				armv7m->arm.core_cache->reg_list[idx].exist = false;
@@ -2204,7 +2132,6 @@
 				/* Cortex-M3/M4 have 4096 bytes autoincrement range,
 				 * s. ARM IHI 0031C: MEM-AP 7.2.2 */
 				armv7m->debug_ap->tar_autoincr_block = (1 << 12);
->>>>>>> cff0e417
 		}
 
 		/* Enable debug requests */
