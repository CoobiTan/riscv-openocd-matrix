AC_PREREQ(2.64)
AC_INIT([openocd], [0.10.0+dev],
  [OpenOCD Mailing List <openocd-devel@lists.sourceforge.net>])
AC_CONFIG_SRCDIR([src/openocd.c])

m4_include([config_subdir.m4])dnl

# check for makeinfo before calling AM_INIT_AUTOMAKE
AC_CHECK_PROG([MAKEINFO], [makeinfo], [makeinfo])
AS_IF([test "x$MAKEINFO" = "x"], [
  MAKEINFO='echo makeinfo missing; true'
  AC_MSG_WARN([Info documentation will not be built.])
])
AC_SUBST([MAKEINFO])

AM_INIT_AUTOMAKE([-Wall -Wno-portability dist-bzip2 dist-zip subdir-objects])

AC_CONFIG_HEADERS([config.h])
AH_BOTTOM([
#include <helper/system.h>
#include <helper/types.h>
#include <helper/replacements.h>
])

AC_LANG_C
AC_PROG_CC
AC_PROG_CC_C99
AM_PROG_CC_C_O
AC_PROG_RANLIB
PKG_PROG_PKG_CONFIG([0.23])

dnl disable checks for C++, Fortran and GNU Java Compiler
m4_defun([_LT_AC_LANG_CXX_CONFIG], [:])
m4_defun([_LT_AC_LANG_F77_CONFIG], [:])
m4_defun([_LT_AC_LANG_GCJ_CONFIG], [:])
AC_DISABLE_SHARED
AC_PROG_LIBTOOL
AC_SUBST([LIBTOOL_DEPS])

dnl configure checks required for Jim files (these are obsolete w/ C99)
AC_C_CONST
AC_TYPE_LONG_LONG_INT

AC_SEARCH_LIBS([ioperm], [ioperm])
AC_SEARCH_LIBS([dlopen], [dl])

AC_CHECK_HEADERS([sys/socket.h])
AC_CHECK_HEADERS([elf.h])
AC_CHECK_HEADERS([dirent.h])
AC_CHECK_HEADERS([fcntl.h])
AC_CHECK_HEADERS([malloc.h])
AC_CHECK_HEADERS([netdb.h])
AC_CHECK_HEADERS([poll.h])
AC_CHECK_HEADERS([pthread.h])
AC_CHECK_HEADERS([strings.h])
AC_CHECK_HEADERS([sys/ioctl.h])
AC_CHECK_HEADERS([sys/param.h])
AC_CHECK_HEADERS([sys/select.h])
AC_CHECK_HEADERS([sys/stat.h])
AC_CHECK_HEADERS([sys/sysctl.h])
AC_CHECK_HEADERS([sys/time.h])
AC_CHECK_HEADERS([sys/types.h])
AC_CHECK_HEADERS([unistd.h])
AC_CHECK_HEADERS([arpa/inet.h ifaddrs.h netinet/in.h netinet/tcp.h net/if.h], [], [], [dnl
#include <stdio.h>
#ifdef STDC_HEADERS
# include <stdlib.h>
# include <stddef.h>
#else
# ifdef HAVE_STDLIB_H
#  include <stdlib.h>
# endif
#endif
#ifdef HAVE_SYS_SOCKET_H
# include <sys/socket.h>
#endif
])

AC_HEADER_ASSERT
AC_HEADER_STDBOOL
AC_HEADER_TIME

AC_C_BIGENDIAN

AC_CHECK_FUNCS([strndup])
AC_CHECK_FUNCS([strnlen])
AC_CHECK_FUNCS([gettimeofday])
AC_CHECK_FUNCS([usleep])
AC_CHECK_FUNCS([vasprintf])
AC_CHECK_FUNCS([realpath])

# guess-rev.sh only exists in the repository, not in the released archives
AC_MSG_CHECKING([whether to build a release])
AS_IF([test -x "$srcdir/guess-rev.sh"], [
  build_release=no
], [
  build_release=yes
])
AC_MSG_RESULT([$build_release])

# Adapter drivers
# 1st column -- configure option
# 2nd column -- description
# 3rd column -- symbol used for both config.h and automake
m4_define([ADAPTER_ARG], [m4_argn([1], $1)])
m4_define([ADAPTER_DESC], [m4_argn([2], $1)])
m4_define([ADAPTER_SYM], [m4_argn([3], $1)])
m4_define([ADAPTER_VAR], [enable_[]ADAPTER_ARG($1)])
m4_define([ADAPTER_OPT], [m4_translit(ADAPTER_ARG($1), [_], [-])])

m4_define([USB1_ADAPTERS],
	[[[ftdi], [MPSSE mode of FTDI based devices], [FTDI]],
<<<<<<< HEAD
	[[ftdi_oscan1], [cJTAG OSCAN1 tunneled thru MPSSE], [FTDI_OSCAN1]],
	[[stlink], [ST-Link JTAG Programmer], [HLADAPTER_STLINK]],
=======
	[[stlink], [ST-Link Programmer], [HLADAPTER_STLINK]],
>>>>>>> 31100927
	[[ti_icdi], [TI ICDI JTAG Programmer], [HLADAPTER_ICDI]],
	[[ulink], [Keil ULINK JTAG Programmer], [ULINK]],
	[[usb_blaster_2], [Altera USB-Blaster II Compatible], [USB_BLASTER_2]],
	[[ft232r], [Bitbang mode of FT232R based devices], [FT232R]],
	[[vsllink], [Versaloon-Link JTAG Programmer], [VSLLINK]],
	[[xds110], [TI XDS110 Debug Probe], [XDS110]]])

m4_define([USB_ADAPTERS],
	[[[osbdm], [OSBDM (JTAG only) Programmer], [OSBDM]],
	[[opendous], [eStick/opendous JTAG Programmer], [OPENDOUS]],
	[[aice], [Andes JTAG Programmer], [AICE]]])

m4_define([USB0_ADAPTERS],
	[[[usbprog], [USBProg JTAG Programmer], [USBPROG]],
	[[rlink], [Raisonance RLink JTAG Programmer], [RLINK]],
	[[armjtagew], [Olimex ARM-JTAG-EW Programmer], [ARMJTAGEW]]])

m4_define([HIDAPI_ADAPTERS],
	[[[cmsis_dap], [CMSIS-DAP Compliant Debugger], [CMSIS_DAP]]])

m4_define([HIDAPI_USB1_ADAPTERS],
	[[[kitprog], [Cypress KitProg Programmer], [KITPROG]]])

m4_define([LIBFTDI_ADAPTERS],
	[[[usb_blaster], [Altera USB-Blaster Compatible], [USB_BLASTER]],
	[[presto], [ASIX Presto Adapter], [PRESTO]],
	[[openjtag], [OpenJTAG Adapter], [OPENJTAG]]])

m4_define([LIBJAYLINK_ADAPTERS],
	[[[jlink], [SEGGER J-Link Programmer], [JLINK]]])


AC_ARG_ENABLE([doxygen-html],
  AS_HELP_STRING([--disable-doxygen-html],
    [Disable building Doxygen manual as HTML.]),
  [doxygen_as_html=$enableval], [doxygen_as_html=yes])
AC_SUBST([doxygen_as_html])
AC_MSG_CHECKING([whether to build Doxygen as HTML])
AC_MSG_RESULT([$doxygen_as_html])

AC_ARG_ENABLE([doxygen-pdf],
  AS_HELP_STRING([--enable-doxygen-pdf],
    [Enable building Doxygen manual as PDF.]),
  [doxygen_as_pdf=$enableval], [doxygen_as_pdf=no])
AC_SUBST([doxygen_as_pdf])
AC_MSG_CHECKING([whether to build Doxygen as PDF])
AC_MSG_RESULT([$doxygen_as_pdf])

AC_ARG_ENABLE([gccwarnings],
  AS_HELP_STRING([--disable-gccwarnings], [Disable compiler warnings]),
  [gcc_warnings=$enableval], [gcc_warnings=yes])

AC_ARG_ENABLE([wextra],
  AS_HELP_STRING([--disable-wextra], [Disable extra compiler warnings]),
  [gcc_wextra=$enableval], [gcc_wextra=$gcc_warnings])

AC_ARG_ENABLE([werror],
  AS_HELP_STRING([--disable-werror], [Do not treat warnings as errors]),
  [gcc_werror=$enableval], [gcc_werror=$gcc_warnings])

# set default verbose options, overridden by following options
debug_usb_io=no
debug_usb_comms=no

AC_ARG_ENABLE([verbose],
  AS_HELP_STRING([--enable-verbose],
      [Enable verbose JTAG I/O messages (for debugging).]),
  [
  debug_usb_io=$enableval
  debug_usb_comms=$enableval
  ], [])

AC_ARG_ENABLE([verbose_usb_io],
  AS_HELP_STRING([--enable-verbose-usb-io],
      [Enable verbose USB I/O messages (for debugging)]),
  [debug_usb_io=$enableval], [])

AC_ARG_ENABLE([verbose_usb_comms],
  AS_HELP_STRING([--enable-verbose-usb-comms],
      [Enable verbose USB communication messages (for debugging)]),
  [debug_usb_comms=$enableval], [])

AC_MSG_CHECKING([whether to enable verbose USB I/O messages]);
AC_MSG_RESULT([$debug_usb_io])
AS_IF([test "x$debug_usb_io" = "xyes"], [
  AC_DEFINE([_DEBUG_USB_IO_],[1], [Print verbose USB I/O messages])
])

AC_MSG_CHECKING([whether to enable verbose USB communication messages]);
AC_MSG_RESULT([$debug_usb_comms])
AS_IF([test "x$debug_usb_comms" = "xyes"], [
  AC_DEFINE([_DEBUG_USB_COMMS_],[1], [Print verbose USB communication messages])
])

debug_malloc=no
AC_ARG_ENABLE([malloc_logging],
  AS_HELP_STRING([--enable-malloc-logging],
      [Include free space in logging messages (requires malloc.h).]),
  [debug_malloc=$enableval], [])

AC_MSG_CHECKING([whether to enable malloc free space logging]);
AC_MSG_RESULT([$debug_malloc])
AS_IF([test "x$debug_malloc" = "xyes"], [
  AC_DEFINE([_DEBUG_FREE_SPACE_],[1], [Include malloc free space in logging])
])

AC_ARG_ENABLE([dummy],
  AS_HELP_STRING([--enable-dummy], [Enable building the dummy port driver]),
  [build_dummy=$enableval], [build_dummy=no])

m4_define([AC_ARG_ADAPTERS], [
  m4_foreach([adapter], [$1],
	[AC_ARG_ENABLE(ADAPTER_OPT([adapter]),
		AS_HELP_STRING([--enable-ADAPTER_OPT([adapter])],
			[Enable building support for the ]ADAPTER_DESC([adapter])[ (default is $2)]),
		[], [ADAPTER_VAR([adapter])=$2])
  ])
])

AC_ARG_ADAPTERS([
  USB1_ADAPTERS,
  USB_ADAPTERS,
  USB0_ADAPTERS,
  HIDAPI_ADAPTERS,
  HIDAPI_USB1_ADAPTERS,
  LIBFTDI_ADAPTERS,
  LIBJAYLINK_ADAPTERS
  ],[auto])

AC_ARG_ENABLE([parport],
  AS_HELP_STRING([--enable-parport], [Enable building the pc parallel port driver]),
  [build_parport=$enableval], [build_parport=no])

AC_ARG_ENABLE([parport_ppdev],
  AS_HELP_STRING([--disable-parport-ppdev],
      [Disable use of ppdev (/dev/parportN) for parport (for x86 only)]),
    [parport_use_ppdev=$enableval], [parport_use_ppdev=yes])

AC_ARG_ENABLE([parport_giveio],
    AS_HELP_STRING([--enable-parport-giveio],
      [Enable use of giveio for parport (for CygWin only)]),
    [parport_use_giveio=$enableval], [parport_use_giveio=])

AC_ARG_ENABLE([jtag_vpi],
  AS_HELP_STRING([--enable-jtag_vpi], [Enable building support for JTAG VPI]),
  [build_jtag_vpi=$enableval], [build_jtag_vpi=no])

AC_ARG_ENABLE([amtjtagaccel],
  AS_HELP_STRING([--enable-amtjtagaccel], [Enable building the Amontec JTAG-Accelerator driver]),
  [build_amtjtagaccel=$enableval], [build_amtjtagaccel=no])

AC_ARG_ENABLE([zy1000_master],
  AS_HELP_STRING([--enable-zy1000-master], [Use ZY1000 JTAG master registers]),
  [build_zy1000_master=$enableval], [build_zy1000_master=no])

AC_ARG_ENABLE([zy1000],
  AS_HELP_STRING([--enable-zy1000], [Enable ZY1000 interface]),
  [build_zy1000=$enableval], [build_zy1000=no])

AC_ARG_ENABLE([ioutil],
  AS_HELP_STRING([--enable-ioutil], [Enable ioutil functions - useful for standalone OpenOCD implementations]),
  [build_ioutil=$enableval], [build_ioutil=no])

AS_CASE(["${host_cpu}"],
  [arm*], [
    AC_ARG_ENABLE([ep93xx],
      AS_HELP_STRING([--enable-ep93xx], [Enable building support for EP93xx based SBCs]),
      [build_ep93xx=$enableval], [build_ep93xx=no])

    AC_ARG_ENABLE([at91rm9200],
      AS_HELP_STRING([--enable-at91rm9200], [Enable building support for AT91RM9200 based SBCs]),
      [build_at91rm9200=$enableval], [build_at91rm9200=no])

    AC_ARG_ENABLE([bcm2835gpio],
      AS_HELP_STRING([--enable-bcm2835gpio], [Enable building support for bitbanging on BCM2835 (as found in Raspberry Pi)]),
      [build_bcm2835gpio=$enableval], [build_bcm2835gpio=no])
    AC_ARG_ENABLE([imx_gpio],
      AS_HELP_STRING([--enable-imx_gpio], [Enable building support for bitbanging on NXP IMX processors]),
      [build_imx_gpio=$enableval], [build_imx_gpio=no])
  ],
  [
    build_ep93xx=no
    build_at91rm9200=no
    build_bcm2835gpio=no
    build_imx_gpio=no
])

AC_ARG_ENABLE([gw16012],
  AS_HELP_STRING([--enable-gw16012], [Enable building support for the Gateworks GW16012 JTAG Programmer]),
  [build_gw16012=$enableval], [build_gw16012=no])

AC_ARG_ENABLE([oocd_trace],
  AS_HELP_STRING([--enable-oocd_trace],
  [Enable building support for some prototype OpenOCD+trace ETM capture hardware]),
  [build_oocd_trace=$enableval], [build_oocd_trace=no])

AC_ARG_ENABLE([buspirate],
  AS_HELP_STRING([--enable-buspirate], [Enable building support for the Buspirate]),
  [build_buspirate=$enableval], [build_buspirate=no])

AC_ARG_ENABLE([sysfsgpio],
  AS_HELP_STRING([--enable-sysfsgpio], [Enable building support for programming driven via sysfs gpios.]),
  [build_sysfsgpio=$enableval], [build_sysfsgpio=no])

AS_CASE([$host_os],
  [linux*], [],
  [
    AS_IF([test "x$build_sysfsgpio" = "xyes"], [
      AC_MSG_ERROR([sysfsgpio is only available on linux])
    ])
])

AC_ARG_ENABLE([minidriver_dummy],
  AS_HELP_STRING([--enable-minidriver-dummy], [Enable the dummy minidriver.]),
  [build_minidriver_dummy=$enableval], [build_minidriver_dummy=no])

AC_ARG_ENABLE([internal-jimtcl],
  AS_HELP_STRING([--disable-internal-jimtcl], [Disable building internal jimtcl]),
  [use_internal_jimtcl=$enableval], [use_internal_jimtcl=yes])

AC_ARG_ENABLE([internal-libjaylink],
  AS_HELP_STRING([--disable-internal-libjaylink],
  [Disable building internal libjaylink]),
  [use_internal_libjaylink=$enableval], [use_internal_libjaylink=yes])

AC_ARG_ENABLE([target64],
  AS_HELP_STRING([--disable-target64], [Disable 64-bit target address]),
    [build_target64=$enableval], [build_target64=yes])

build_minidriver=no
AC_MSG_CHECKING([whether to enable ZY1000 minidriver])
AS_IF([test "x$build_zy1000" = "xyes"], [
  AS_IF([test "x$build_minidriver" = "xyes"], [
    AC_MSG_ERROR([Multiple minidriver options have been enabled.])
  ])
  AC_DEFINE([HAVE_JTAG_MINIDRIVER_H], [1],
      [Define to 1 if you have the <jtag_minidriver.h> header file.])
  build_minidriver=yes
])
AC_MSG_RESULT([$build_zy1000])

AC_ARG_ENABLE([remote-bitbang],
  AS_HELP_STRING([--enable-remote-bitbang], [Enable building support for the Remote Bitbang jtag driver]),
  [build_remote_bitbang=$enableval], [build_remote_bitbang=no])

AC_MSG_CHECKING([whether to enable dummy minidriver])
AS_IF([test "x$build_minidriver_dummy" = "xyes"], [
  AS_IF([test "x$build_minidriver" = "xyes"], [
    AC_MSG_ERROR([Multiple minidriver options have been enabled.])
  ])
  build_minidriver=yes
  AC_DEFINE([BUILD_MINIDRIVER_DUMMY], [1], [Use the dummy minidriver.])
  AC_DEFINE([HAVE_JTAG_MINIDRIVER_H], [1],
      [Define to 1 if you have the <jtag_minidriver.h> header file.])
])
AC_MSG_RESULT([$build_minidriver_dummy])

AC_MSG_CHECKING([whether standard drivers can be built])
AS_IF([test "x$build_minidriver" = "xyes"], [
  AC_MSG_RESULT([no])
  AC_MSG_WARN([Using the minidriver disables all other drivers.])
  sleep 2
], [
  AC_MSG_RESULT([yes])
])

AS_CASE(["${host_cpu}"],
  [i?86|x86*], [],
  [
    AS_IF([test "x$parport_use_ppdev" = "xno"], [
      AC_MSG_WARN([--disable-parport-ppdev is not supported by the host CPU])
    ])
    parport_use_ppdev=yes
])

AS_CASE([$host],
  [*-cygwin*], [
    is_win32=yes
    parport_use_ppdev=no

    AC_COMPILE_IFELSE([AC_LANG_PROGRAM([], [[return __MINGW32__;]])],
      [is_mingw=yes],[is_mingw=no])
    AS_IF([test "x$is_mingw" = "xyes"], [
      AS_IF([test "x$parport_use_giveio" = "xno"], [
        AC_MSG_WARN([--disable-parport-giveio is not supported by MinGW32 hosts])
      ])
      parport_use_giveio=yes
      is_cygwin=no
    ], [
      is_cygwin=yes
      # sys/io.h needed under cygwin for parport access
      AS_IF([test "x$build_parport" = "xyes"], [
        AC_CHECK_HEADERS([sys/io.h],[],AC_MSG_ERROR([Please install the cygwin ioperm package]))
      ])
    ])
  ],
  [*-mingw* | *-msys*], [
    is_mingw=yes
    is_win32=yes
    parport_use_ppdev=no

    AS_IF([test "x$parport_use_giveio" = "xno"], [
      AC_MSG_WARN([--disable-parport-giveio is not supported by MinGW32 hosts])
    ])
    parport_use_giveio=yes

    AS_IF([test "x$build_buspirate" = "xyes"], [
      AC_MSG_ERROR([buspirate currently not supported by MinGW32 hosts])
    ])

    AC_SUBST([HOST_CPPFLAGS], [-D__USE_MINGW_ANSI_STDIO])
  ],
  [*darwin*], [
    is_darwin=yes

    AS_IF([test "x$parport_use_giveio" = "xyes"], [
      AC_MSG_WARN([--enable-parport-giveio cannot be used by Darwin hosts])
    ])
    parport_use_giveio=no
  ],
  [
    AS_IF([test "x$parport_use_giveio" = "xyes"], [
      AC_MSG_WARN([--enable-parport-giveio cannot be used by ]$host[ hosts])
    ])
    parport_use_giveio=no
])

AS_IF([test "x$is_cygwin" = "xyes"], [
    AC_DEFINE([IS_CYGWIN], [1], [1 if building for Cygwin.])
], [
    AC_DEFINE([IS_CYGWIN], [0], [0 if not building for Cygwin.])
])

AS_IF([test "x$is_mingw" = "xyes"], [
    AC_DEFINE([IS_MINGW], [1], [1 if building for Mingw.])
], [
    AC_DEFINE([IS_MINGW], [0], [0 if not building for Mingw.])
])

AS_IF([test "x$is_win32" = "xyes"], [
    AC_DEFINE([IS_WIN32], [1], [1 if building for Win32.])
], [
    AC_DEFINE([IS_WIN32], [0], [0 if not building for Win32.])
])

AS_IF([test "x$is_darwin" = "xyes"], [
    AC_DEFINE([IS_DARWIN], [1], [1 if building for Darwin.])
], [
    AC_DEFINE([IS_DARWIN], [0], [0 if not building for Darwin.])
])

AS_IF([test "x$build_parport" = "xyes"], [
  build_bitbang=yes
  AC_DEFINE([BUILD_PARPORT], [1], [1 if you want parport.])
], [
  AC_DEFINE([BUILD_PARPORT], [0], [0 if you don't want parport.])
])

AS_IF([test "x$build_dummy" = "xyes"], [
  build_bitbang=yes
  AC_DEFINE([BUILD_DUMMY], [1], [1 if you want dummy driver.])
], [
  AC_DEFINE([BUILD_DUMMY], [0], [0 if you don't want dummy driver.])
])

AS_IF([test "x$build_ep93xx" = "xyes"], [
  build_bitbang=yes
  AC_DEFINE([BUILD_EP93XX], [1], [1 if you want ep93xx.])
], [
  AC_DEFINE([BUILD_EP93XX], [0], [0 if you don't want ep93xx.])
])

AS_IF([test "x$build_zy1000" = "xyes"], [
  AC_DEFINE([BUILD_ZY1000], [1], [1 if you want ZY1000.])
], [
  AC_DEFINE([BUILD_ZY1000], [0], [0 if you don't want ZY1000.])
])

AS_IF([test "x$build_zy1000_master" = "xyes"], [
  AC_DEFINE([BUILD_ZY1000_MASTER], [1], [1 if you want ZY1000 JTAG master registers.])
], [
  AC_DEFINE([BUILD_ZY1000_MASTER], [0], [0 if you don't want ZY1000 JTAG master registers.])
])

AS_IF([test "x$build_at91rm9200" = "xyes"], [
  build_bitbang=yes
  AC_DEFINE([BUILD_AT91RM9200], [1], [1 if you want at91rm9200.])
], [
  AC_DEFINE([BUILD_AT91RM9200], [0], [0 if you don't want at91rm9200.])
])

AS_IF([test "x$build_bcm2835gpio" = "xyes"], [
  build_bitbang=yes
  AC_DEFINE([BUILD_BCM2835GPIO], [1], [1 if you want bcm2835gpio.])
], [
  AC_DEFINE([BUILD_BCM2835GPIO], [0], [0 if you don't want bcm2835gpio.])
])

AS_IF([test "x$build_imx_gpio" = "xyes"], [
  build_bitbang=yes
  AC_DEFINE([BUILD_IMX_GPIO], [1], [1 if you want imx_gpio.])
], [
  AC_DEFINE([BUILD_IMX_GPIO], [0], [0 if you don't want imx_gpio.])
])

AS_IF([test "x$parport_use_ppdev" = "xyes"], [
  AC_DEFINE([PARPORT_USE_PPDEV], [1], [1 if you want parport to use ppdev.])
], [
  AC_DEFINE([PARPORT_USE_PPDEV], [0], [0 if you don't want parport to use ppdev.])
])

AS_IF([test "x$parport_use_giveio" = "xyes"], [
  AC_DEFINE([PARPORT_USE_GIVEIO], [1], [1 if you want parport to use giveio.])
], [
  AC_DEFINE([PARPORT_USE_GIVEIO], [0], [0 if you don't want parport to use giveio.])
])

AS_IF([test "x$build_jtag_vpi" = "xyes"], [
  AC_DEFINE([BUILD_JTAG_VPI], [1], [1 if you want JTAG VPI.])
], [
  AC_DEFINE([BUILD_JTAG_VPI], [0], [0 if you don't want JTAG VPI.])
])

AS_IF([test "x$build_amtjtagaccel" = "xyes"], [
  AC_DEFINE([BUILD_AMTJTAGACCEL], [1], [1 if you want the Amontec JTAG-Accelerator driver.])
], [
  AC_DEFINE([BUILD_AMTJTAGACCEL], [0], [0 if you don't want the Amontec JTAG-Accelerator driver.])
])

AS_IF([test "x$build_gw16012" = "xyes"], [
  AC_DEFINE([BUILD_GW16012], [1], [1 if you want the Gateworks GW16012 driver.])
], [
  AC_DEFINE([BUILD_GW16012], [0], [0 if you don't want the Gateworks GW16012 driver.])
])

AS_IF([test "x$build_oocd_trace" = "xyes"], [
  AC_DEFINE([BUILD_OOCD_TRACE], [1], [1 if you want the OpenOCD+trace ETM capture driver.])
], [
  AC_DEFINE([BUILD_OOCD_TRACE], [0], [0 if you don't want the OpenOCD+trace ETM capture driver.])
])

AS_IF([test "x$build_buspirate" = "xyes"], [
  AC_DEFINE([BUILD_BUSPIRATE], [1], [1 if you want the Buspirate JTAG driver.])
], [
  AC_DEFINE([BUILD_BUSPIRATE], [0], [0 if you don't want the Buspirate JTAG driver.])
])

AS_IF([test "x$use_internal_jimtcl" = "xyes"], [
  AS_IF([test -f "$srcdir/jimtcl/configure.ac"], [
    AX_CONFIG_SUBDIR_OPTION([jimtcl], [--disable-install-jim])
  ], [
    AC_MSG_ERROR([jimtcl not found, run git submodule init and git submodule update.])
  ])
])

AS_IF([test "x$build_remote_bitbang" = "xyes"], [
  build_bitbang=yes
  AC_DEFINE([BUILD_REMOTE_BITBANG], [1], [1 if you want the Remote Bitbang JTAG driver.])
], [
  AC_DEFINE([BUILD_REMOTE_BITBANG], [0], [0 if you don't want the Remote Bitbang JTAG driver.])
])

AS_IF([test "x$build_sysfsgpio" = "xyes"], [
  build_bitbang=yes
  AC_DEFINE([BUILD_SYSFSGPIO], [1], [1 if you want the SysfsGPIO driver.])
], [
  AC_DEFINE([BUILD_SYSFSGPIO], [0], [0 if you don't want SysfsGPIO driver.])
])

AS_IF([test "x$build_target64" = "xyes"], [
  AC_DEFINE([BUILD_TARGET64], [1], [1 if you want 64-bit addresses.])
], [
  AC_DEFINE([BUILD_TARGET64], [0], [0 if you don't want 64-bit addresses.])
])


PKG_CHECK_MODULES([LIBUSB1], [libusb-1.0], [
	use_libusb1=yes
	AC_DEFINE([HAVE_LIBUSB1], [1], [Define if you have libusb-1.x])
	PKG_CHECK_EXISTS([libusb-1.0 >= 1.0.9],
		[AC_DEFINE([HAVE_LIBUSB_ERROR_NAME], [1], [Define if your libusb has libusb_error_name()])],
		[AC_MSG_WARN([libusb-1.x older than 1.0.9 detected, consider updating])])
	LIBUSB1_CFLAGS=`echo $LIBUSB1_CFLAGS | sed 's/-I/-isystem /'`
	AC_MSG_NOTICE([libusb-1.0 header bug workaround: LIBUSB1_CFLAGS changed to "$LIBUSB1_CFLAGS"])
	PKG_CHECK_EXISTS([libusb-1.0 >= 1.0.16],
		[AC_DEFINE([HAVE_LIBUSB_GET_PORT_NUMBERS], [1], [Define if your libusb has libusb_get_port_numbers()])])
  ], [
	use_libusb1=no
	AC_MSG_WARN([libusb-1.x not found, trying legacy libusb-0.1 as a fallback; consider installing libusb-1.x instead])
])

PKG_CHECK_MODULES([LIBUSB0], [libusb], [use_libusb0=yes], [use_libusb0=no])

for hidapi_lib in hidapi hidapi-hidraw hidapi-libusb; do
	PKG_CHECK_MODULES([HIDAPI],[$hidapi_lib],[
		use_hidapi=yes
		break
	],[
		use_hidapi=no
	])
done

PKG_CHECK_MODULES([LIBFTDI], [libftdi1], [use_libftdi=yes], [
	PKG_CHECK_MODULES([LIBFTDI], [libftdi], [use_libftdi=yes], [use_libftdi=no])
])

PKG_CHECK_MODULES([LIBJAYLINK], [libjaylink >= 0.2],
	[use_libjaylink=yes], [use_libjaylink=no])

m4_define([PROCESS_ADAPTERS], [
  m4_foreach([adapter], [$1], [
	AS_IF([test "x$build_zy1000" = "xyes"], [
		ADAPTER_VAR([adapter])=no
	])
	AS_IF([test $2], [
		AS_IF([test "x$ADAPTER_VAR([adapter])" != "xno"], [
			AC_DEFINE([BUILD_]ADAPTER_SYM([adapter]), [1], [1 if you want the ]ADAPTER_DESC([adapter]).)
		], [
			AC_DEFINE([BUILD_]ADAPTER_SYM([adapter]), [0], [0 if you do not want the ]ADAPTER_DESC([adapter]).)
		])
	], [
		AS_IF([test "x$ADAPTER_VAR([adapter])" = "xyes"], [
			AC_MSG_ERROR([$3 is required for the ADAPTER_DESC([adapter])])
		])
		ADAPTER_VAR([adapter])=no
	])
	AM_CONDITIONAL(ADAPTER_SYM([adapter]), [test "x$ADAPTER_VAR([adapter])" != "xno"])
  ])
])

PROCESS_ADAPTERS([USB1_ADAPTERS], ["x$use_libusb1" = "xyes"], [libusb-1.x])
PROCESS_ADAPTERS([USB_ADAPTERS], ["x$use_libusb1" = "xyes" -o "x$use_libusb0" = "xyes"], [libusb-1.x or libusb-0.1])
PROCESS_ADAPTERS([USB0_ADAPTERS], ["x$use_libusb0" = "xyes"], [libusb-0.1])
PROCESS_ADAPTERS([HIDAPI_ADAPTERS], ["x$use_hidapi" = "xyes"], [hidapi])
PROCESS_ADAPTERS([HIDAPI_USB1_ADAPTERS], ["x$use_hidapi" = "xyes" -a "x$use_libusb1" = "xyes"], [hidapi and libusb-1.x])
PROCESS_ADAPTERS([LIBFTDI_ADAPTERS], ["x$use_libftdi" = "xyes"], [libftdi])
PROCESS_ADAPTERS([LIBJAYLINK_ADAPTERS], ["x$use_internal_libjaylink" = "xyes" -o "x$use_libjaylink" = "xyes"], [libjaylink-0.2])

AS_IF([test "x$build_openjtag" = "xyes"], [
  AS_IF([test "x$use_libusb1" != "xyes" -a "x$use_libusb0" != "xyes"], [
    AC_MSG_ERROR([libusb-1.x or libusb-0.1 is required for the OpenJTAG Programmer])
    build_openjtag=no
  ])
])

AS_IF([test "x$enable_stlink" != "xno" -o "x$enable_ti_icdi" != "xno"], [
	AC_DEFINE([BUILD_HLADAPTER], [1], [1 if you want the High Level JTAG driver.])
], [
	AC_DEFINE([BUILD_HLADAPTER], [0], [0 if you want the High Level JTAG driver.])
])
AM_CONDITIONAL([HLADAPTER], [test "x$enable_stlink" != "xno" -o "x$enable_ti_icdi" != "xno"])

AS_IF([test "x$enable_jlink" != "xno"], [
  AS_IF([test "x$use_internal_libjaylink" = "xyes"], [
    AS_IF([test -f "$srcdir/src/jtag/drivers/libjaylink/configure.ac"], [
      AX_CONFIG_SUBDIR_OPTION([src/jtag/drivers/libjaylink],
		[--enable-subproject-build])
    ], [
      AC_MSG_ERROR([Internal libjaylink not found, run either 'git submodule init' and 'git submodule update' or disable internal libjaylink with --disable-internal-libjaylink.])
    ])
  ])
])

# Presto needs the bitq module
AS_IF([test "x$enable_presto" != "xno"], [
  build_bitq=yes
])

AM_CONDITIONAL([RELEASE], [test "x$build_release" = "xyes"])
AM_CONDITIONAL([PARPORT], [test "x$build_parport" = "xyes"])
AM_CONDITIONAL([DUMMY], [test "x$build_dummy" = "xyes"])
AM_CONDITIONAL([GIVEIO], [test "x$parport_use_giveio" = "xyes"])
AM_CONDITIONAL([EP93XX], [test "x$build_ep93xx" = "xyes"])
AM_CONDITIONAL([ZY1000], [test "x$build_zy1000" = "xyes"])
AM_CONDITIONAL([ZY1000_MASTER], [test "x$build_zy1000_master" = "xyes"])
AM_CONDITIONAL([IOUTIL], [test "x$build_ioutil" = "xyes"])
AM_CONDITIONAL([AT91RM9200], [test "x$build_at91rm9200" = "xyes"])
AM_CONDITIONAL([BCM2835GPIO], [test "x$build_bcm2835gpio" = "xyes"])
AM_CONDITIONAL([IMX_GPIO], [test "x$build_imx_gpio" = "xyes"])
AM_CONDITIONAL([BITBANG], [test "x$build_bitbang" = "xyes"])
AM_CONDITIONAL([JTAG_VPI], [test "x$build_jtag_vpi" = "xyes" -o "x$build_jtag_vpi" = "xyes"])
AM_CONDITIONAL([USB_BLASTER_DRIVER], [test "x$enable_usb_blaster" != "xno" -o "x$enable_usb_blaster_2" != "xno"])
AM_CONDITIONAL([AMTJTAGACCEL], [test "x$build_amtjtagaccel" = "xyes"])
AM_CONDITIONAL([GW16012], [test "x$build_gw16012" = "xyes"])
AM_CONDITIONAL([OOCD_TRACE], [test "x$build_oocd_trace" = "xyes"])
AM_CONDITIONAL([REMOTE_BITBANG], [test "x$build_remote_bitbang" = "xyes"])
AM_CONDITIONAL([BUSPIRATE], [test "x$build_buspirate" = "xyes"])
AM_CONDITIONAL([SYSFSGPIO], [test "x$build_sysfsgpio" = "xyes"])
AM_CONDITIONAL([USE_LIBUSB0], [test "x$use_libusb0" = "xyes"])
AM_CONDITIONAL([USE_LIBUSB1], [test "x$use_libusb1" = "xyes"])
AM_CONDITIONAL([IS_CYGWIN], [test "x$is_cygwin" = "xyes"])
AM_CONDITIONAL([IS_MINGW], [test "x$is_mingw" = "xyes"])
AM_CONDITIONAL([IS_WIN32], [test "x$is_win32" = "xyes"])
AM_CONDITIONAL([IS_DARWIN], [test "x$is_darwin" = "xyes"])
AM_CONDITIONAL([BITQ], [test "x$build_bitq" = "xyes"])
AM_CONDITIONAL([USE_LIBFTDI], [test "x$use_libftdi" = "xyes"])
AM_CONDITIONAL([USE_HIDAPI], [test "x$use_hidapi" = "xyes"])
AM_CONDITIONAL([USE_LIBJAYLINK], [test "x$use_libjaylink" = "xyes"])
AM_CONDITIONAL([TARGET64], [test "x$build_target64" = "xyes"])

AM_CONDITIONAL([MINIDRIVER], [test "x$build_minidriver" = "xyes"])
AM_CONDITIONAL([MINIDRIVER_DUMMY], [test "x$build_minidriver_dummy" = "xyes"])

AM_CONDITIONAL([INTERNAL_JIMTCL], [test "x$use_internal_jimtcl" = "xyes"])
AM_CONDITIONAL([INTERNAL_LIBJAYLINK], [test "x$use_internal_libjaylink" = "xyes"])

# Look for environ alternatives.  Possibility #1: is environ in unistd.h or stdlib.h?
AC_MSG_CHECKING([for environ in unistd.h and stdlib.h])
AC_COMPILE_IFELSE([AC_LANG_PROGRAM([[
#define _GNU_SOURCE
#include <unistd.h>
#include <stdlib.h>
  ]], [[char **ep = environ;]]
  )], [
    AC_MSG_RESULT([yes])
    has_environ=yes
  ], [
    AC_MSG_RESULT([no])

    # Possibility #2: can environ be found in an available library?
    AC_MSG_CHECKING([for extern environ])
    AC_LINK_IFELSE([AC_LANG_PROGRAM([[
    extern char **environ;
    ]], [[char **ep = environ;]]
      )], [
        AC_DEFINE(NEED_ENVIRON_EXTERN, [1], [Must declare 'environ' to use it.])
        has_environ=yes
      ], [
        has_environ=no
      ])
    AC_MSG_RESULT([${has_environ}])
  ])

AS_IF([test "x${has_environ}" != "xyes" ], [
  AC_MSG_FAILURE([Could not find 'environ' in unistd.h or available libraries.])
])

AC_DEFINE([_GNU_SOURCE],[1],[Use GNU C library extensions (e.g. stdndup).])

# set default gcc warnings
GCC_WARNINGS="-Wall -Wstrict-prototypes -Wformat-security -Wshadow"
AS_IF([test "x${gcc_wextra}" = "xyes"], [
  GCC_WARNINGS="${GCC_WARNINGS} -Wextra -Wno-unused-parameter"
  GCC_WARNINGS="${GCC_WARNINGS} -Wbad-function-cast"
  GCC_WARNINGS="${GCC_WARNINGS} -Wcast-align"
  GCC_WARNINGS="${GCC_WARNINGS} -Wredundant-decls"
])
AS_IF([test "x${gcc_werror}" = "xyes"], [
  GCC_WARNINGS="${GCC_WARNINGS} -Werror"
])

# override default gcc cflags
AS_IF([test "x$gcc_warnings" = "xyes"], [
  AC_SUBST([GCC_WARNINGS], [$GCC_WARNINGS])
])

AC_CONFIG_FILES([
  Makefile
])
AC_OUTPUT

echo
echo
echo OpenOCD configuration summary
echo --------------------------------------------------
m4_foreach([adapter], [USB1_ADAPTERS, USB_ADAPTERS, USB0_ADAPTERS,
	HIDAPI_ADAPTERS, HIDAPI_USB1_ADAPTERS, LIBFTDI_ADAPTERS,
	LIBJAYLINK_ADAPTERS],
	[s=m4_format(["%-40s"], ADAPTER_DESC([adapter]))
	AS_CASE([$ADAPTER_VAR([adapter])],
		[auto], [
			echo "$s"yes '(auto)'
		],
		[yes], [
			echo "$s"yes
		],
		[no], [
			echo "$s"no
	])
])
echo

AS_IF([test "x$build_oocd_trace" = "xyes"], [
  echo 'WARNING! Deprecated configure option (--enable-oocd_trace)'
  echo 'The oocd_trace driver is deprecated and will be removed in the next release.'
  echo 'If you regularly use this driver, please report to the OpenOCD Mailing List.'
  echo
])

AS_IF([test "x$build_zy1000" = "xyes" -o "x$build_zy1000_master" = "xyes"], [
  echo 'WARNING! Deprecated configure option (--enable-zy1000, --enable-zy1000-master)'
  echo 'Support for the ZY1000 platform is deprecated and will be removed in the next'
  echo 'release. If you regularly use this platform, please report to the OpenOCD'
  echo 'Mailing List.'
  echo
])

AS_IF([test "x$build_ioutil" = "xyes"], [
  echo 'WARNING! Deprecated configure option (--enable-ioutil)'
  echo 'Support for the ioutil functions is deprecated and will be removed in the next'
  echo 'release. If you regularly depend on this functionality, please report to the'
  echo 'OpenOCD Mailing List.'
  echo
])<|MERGE_RESOLUTION|>--- conflicted
+++ resolved
@@ -110,12 +110,8 @@
 
 m4_define([USB1_ADAPTERS],
 	[[[ftdi], [MPSSE mode of FTDI based devices], [FTDI]],
-<<<<<<< HEAD
 	[[ftdi_oscan1], [cJTAG OSCAN1 tunneled thru MPSSE], [FTDI_OSCAN1]],
-	[[stlink], [ST-Link JTAG Programmer], [HLADAPTER_STLINK]],
-=======
 	[[stlink], [ST-Link Programmer], [HLADAPTER_STLINK]],
->>>>>>> 31100927
 	[[ti_icdi], [TI ICDI JTAG Programmer], [HLADAPTER_ICDI]],
 	[[ulink], [Keil ULINK JTAG Programmer], [ULINK]],
 	[[usb_blaster_2], [Altera USB-Blaster II Compatible], [USB_BLASTER_2]],
